--- conflicted
+++ resolved
@@ -72,32 +72,19 @@
 
 template <class Value>
 Status AddColumnToMap(
-<<<<<<< HEAD
     const std::shared_ptr<tablet::TabletPeer>& tablet_peer, const ColumnSchema& col_schema,
     const Value& col, const EnumOidLabelMap& enum_oid_label_map,
     const CompositeAttsMap& composite_atts_map, DatumMessagePB* cdc_datum_message,
     const QLValuePB* old_ql_value_passed) {
+  auto tablet = VERIFY_RESULT(tablet_peer->shared_tablet_safe());
   cdc_datum_message->set_column_name(col_schema.name());
   QLValuePB ql_value;
-  if (tablet_peer->tablet()->table_type() == PGSQL_TABLE_TYPE) {
+  if (tablet->table_type() == PGSQL_TABLE_TYPE) {
     if (old_ql_value_passed) {
       ql_value = *old_ql_value_passed;
     } else {
       col.ToQLValuePB(col_schema.type(), &ql_value);
     }
-=======
-    const std::shared_ptr<tablet::TabletPeer>& tablet_peer,
-    const ColumnSchema& col_schema,
-    const Value& col,
-    const EnumOidLabelMap& enum_oid_label_map,
-    const CompositeAttsMap& composite_atts_map,
-    DatumMessagePB* cdc_datum_message) {
-  auto tablet = VERIFY_RESULT(tablet_peer->shared_tablet_safe());
-  cdc_datum_message->set_column_name(col_schema.name());
-  QLValuePB ql_value;
-  if (tablet->table_type() == PGSQL_TABLE_TYPE) {
-    col.ToQLValuePB(col_schema.type(), &ql_value);
->>>>>>> 5dc9d0ee
     if (!IsNull(ql_value) && col_schema.pg_type_oid() != 0 /*kInvalidOid*/) {
       RETURN_NOT_OK(docdb::SetValueFromQLBinaryWrapper(
           ql_value, col_schema.pg_type_oid(), enum_oid_label_map, composite_atts_map,
@@ -306,15 +293,10 @@
     IntraTxnWriteId* write_id,
     std::string* reverse_index_key,
     Schema* old_schema,
-<<<<<<< HEAD
     SchemaVersion schema_version,
     const uint64_t& commit_time) {
-  bool colocated = tablet_peer->tablet()->metadata()->colocated();
-=======
-    SchemaVersion schema_version) {
   auto tablet = VERIFY_RESULT(tablet_peer->shared_tablet_safe());
   bool colocated = tablet->metadata()->colocated();
->>>>>>> 5dc9d0ee
   Schema& schema = *old_schema;
   std::string table_name = tablet->metadata()->table_name();
   SchemaPackingStorage schema_packing_storage;
@@ -818,13 +800,9 @@
     docdb::ApplyTransactionState* stream_state,
     client::YBClient* client,
     std::shared_ptr<Schema>* cached_schema,
-<<<<<<< HEAD
     SchemaVersion* cached_schema_version,
     const uint64_t& commit_time) {
-=======
-    SchemaVersion* cached_schema_version) {
   auto tablet = VERIFY_RESULT(tablet_peer->shared_tablet_safe());
->>>>>>> 5dc9d0ee
   if (stream_state->key.empty() && stream_state->write_id == 0) {
     CDCSDKProtoRecordPB* proto_record = resp->add_cdc_sdk_proto_records();
     RowMessage* row_message = proto_record->mutable_row_message();
@@ -861,20 +839,12 @@
       // Failed to get specific schema version from the system catalog, use the latest
       // schema version for the key-value decoding.
       if (!result.ok()) {
-<<<<<<< HEAD
-        current_schema.CopyFrom(*tablet_peer->tablet()->schema().get());
-        *cached_schema_version = tablet_peer->tablet()->metadata()->schema_version();
-        LOG(DFATAL) << "Failed to get the specific schema version from system catalog for table: "
-                    << tablet_peer->tablet()->metadata()->table_name()
-                    << " with read hybrid time: " << keyValue.intent_ht.hybrid_time().ToUint64();
-=======
         current_schema.CopyFrom(*tablet->schema().get());
         *cached_schema_version = tablet->metadata()->schema_version();
         LOG(DFATAL)
             << "Failed to get the specific schema version from system catalog for table: "
             << tablet->metadata()->table_name()
             << " with read hybrid time: " << keyValue.intent_ht.hybrid_time().ToUint64();
->>>>>>> 5dc9d0ee
       } else {
         current_schema = result->first;
         *cached_schema_version = result->second;
@@ -1059,8 +1029,8 @@
   bool report_tablet_split = false;
   OpId split_op_id = OpId::Invalid();
 
-<<<<<<< HEAD
-  auto leader_safe_time = tablet_peer->LeaderSafeTime();
+  auto tablet_ptr = VERIFY_RESULT(tablet_peer->shared_tablet_safe());
+  auto leader_safe_time = tablet_ptr->SafeTime();
   if (!leader_safe_time.ok()) {
     YB_LOG_EVERY_N_SECS(WARNING, 10)
         << "Could not compute safe time: " << leader_safe_time.status();
@@ -1069,10 +1039,6 @@
 
   auto ht_of_last_returned_message = HybridTime::kInvalid;
   HaveMoreMessages have_more_messages(false);
-=======
-  auto tablet_ptr = VERIFY_RESULT(tablet_peer->shared_tablet_safe());
->>>>>>> 5dc9d0ee
-
   // It is snapshot call.
   if (from_op_id.write_id() == -1) {
     auto txn_participant = tablet_ptr->transaction_participant();
