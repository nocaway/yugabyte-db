--- conflicted
+++ resolved
@@ -470,10 +470,7 @@
       row_message->set_table(table_name);
       CDCSDKOpIdPB* cdc_sdk_op_id_pb = proto_record->mutable_cdc_sdk_op_id();
       SetCDCSDKOpId(msg->id().term(), msg->id().index(), 0, "", cdc_sdk_op_id_pb);
-<<<<<<< HEAD
-
-=======
->>>>>>> 1a9bcd61
+
       // Check whether operation is WRITE or DELETE.
       if (value_type == docdb::ValueEntryType::kTombstone && decoded_key.num_subkeys() == 0) {
         SetOperation(row_message, OpType::DELETE, schema);
