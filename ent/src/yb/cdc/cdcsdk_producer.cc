// Copyright (c) YugaByte, Inc.
//
// Licensed under the Apache License, Version 2.0 (the "License"); you may not use this file except
// in compliance with the License.  You may obtain a copy of the License at
//
// http://www.apache.org/licenses/LICENSE-2.0
//
// Unless required by applicable law or agreed to in writing, software distributed under the License
// is distributed on an "AS IS" BASIS, WITHOUT WARRANTIES OR CONDITIONS OF ANY KIND, either express
// or implied.  See the License for the specific language governing permissions and limitations
// under the License.

#include "yb/cdc/cdc_producer.h"

#include "yb/cdc/cdc_common_util.h"

#include "yb/client/client.h"
#include "yb/client/yb_table_name.h"
#include "yb/common/wire_protocol.h"
#include "yb/common/ql_expr.h"

#include "yb/docdb/docdb_util.h"
#include "yb/docdb/doc_key.h"
#include "yb/docdb/doc_reader.h"
#include "yb/docdb/doc_rowwise_iterator.h"
#include "yb/server/hybrid_clock.h"

#include "yb/master/master_client.pb.h"
#include "yb/util/flag_tags.h"
#include "yb/util/logging.h"

using std::string;

DEFINE_RUNTIME_int32(cdc_snapshot_batch_size, 250, "Batch size for the snapshot operation in CDC");

DEFINE_RUNTIME_bool(stream_truncate_record, false, "Enable streaming of TRUNCATE record");

DECLARE_int64(cdc_intent_retention_ms);

DEFINE_bool(
    enable_single_record_update, true,
    "Enable packing updates corresponding to a row in single CDC record");
TAG_FLAG(enable_single_record_update, runtime);

namespace yb {
namespace cdc {

using consensus::ReplicateMsgPtr;
using consensus::ReplicateMsgs;
using docdb::PrimitiveValue;
using docdb::SchemaPackingStorage;
using tablet::TransactionParticipant;
using yb::QLTableRow;

YB_DEFINE_ENUM(OpType, (INSERT)(UPDATE)(DELETE));

void SetOperation(RowMessage* row_message, OpType type, const Schema& schema) {
  switch (type) {
    case OpType::INSERT:
      row_message->set_op(RowMessage_Op_INSERT);
      break;
    case OpType::UPDATE:
      row_message->set_op(RowMessage_Op_UPDATE);
      break;
    case OpType::DELETE:
      row_message->set_op(RowMessage_Op_DELETE);
      break;
  }

  row_message->set_pgschema_name(schema.SchemaName());
}

template <class Value>
Status AddColumnToMap(
<<<<<<< HEAD
    const std::shared_ptr<tablet::TabletPeer>& tablet_peer, const ColumnSchema& col_schema,
    const Value& col, const EnumOidLabelMap& enum_oid_label_map, DatumMessagePB* cdc_datum_message,
    const QLValuePB* old_ql_value_passed) {
=======
    const std::shared_ptr<tablet::TabletPeer>& tablet_peer,
    const ColumnSchema& col_schema,
    const Value& col,
    const EnumOidLabelMap& enum_oid_label_map,
    const CompositeAttsMap& composite_atts_map,
    DatumMessagePB* cdc_datum_message) {
>>>>>>> b01a22b4
  cdc_datum_message->set_column_name(col_schema.name());
  QLValuePB ql_value;
  if (tablet_peer->tablet()->table_type() == PGSQL_TABLE_TYPE) {
    if (old_ql_value_passed) {
      ql_value = *old_ql_value_passed;
    } else {
      col.ToQLValuePB(col_schema.type(), &ql_value);
    }
    if (!IsNull(ql_value) && col_schema.pg_type_oid() != 0 /*kInvalidOid*/) {
      RETURN_NOT_OK(docdb::SetValueFromQLBinaryWrapper(
          ql_value, col_schema.pg_type_oid(), enum_oid_label_map, composite_atts_map,
          cdc_datum_message));
    } else {
      cdc_datum_message->set_column_type(col_schema.pg_type_oid());
    }
  }
  return Status::OK();
}

DatumMessagePB* AddTuple(RowMessage* row_message, const StreamMetadata& metadata) {
  if (!row_message) {
    return nullptr;
  }
  DatumMessagePB* tuple = nullptr;

  if (row_message->op() == RowMessage_Op_DELETE) {
    tuple = row_message->add_old_tuple();
    row_message->add_new_tuple();
  } else {
    tuple = row_message->add_new_tuple();
    if ((metadata.record_type == cdc::CDCRecordType::CHANGE) ||
        ((metadata.record_type == cdc::CDCRecordType::ALL) &&
         (row_message->op() == RowMessage_Op_INSERT)))
      row_message->add_old_tuple();
  }
  return tuple;
}

Status AddPrimaryKey(
    const std::shared_ptr<tablet::TabletPeer>& tablet_peer, const docdb::SubDocKey& decoded_key,
<<<<<<< HEAD
    const Schema& tablet_schema, const EnumOidLabelMap& enum_oid_label_map, RowMessage* row_message,
    const StreamMetadata& metadata) {
  size_t i = 0;
  for (const auto& col : decoded_key.doc_key().hashed_group()) {
    DatumMessagePB* tuple = AddTuple(row_message, metadata);
    RETURN_NOT_OK(AddColumnToMap(
        tablet_peer, tablet_schema.column(i), col, enum_oid_label_map, tuple, nullptr));
=======
    const Schema& tablet_schema, const EnumOidLabelMap& enum_oid_label_map,
    const CompositeAttsMap& composite_atts_map, RowMessage* row_message) {
  size_t i = 0;
  for (const auto& col : decoded_key.doc_key().hashed_group()) {
    DatumMessagePB* tuple = AddTuple(row_message);
    RETURN_NOT_OK(AddColumnToMap(
        tablet_peer, tablet_schema.column(i), col, enum_oid_label_map, composite_atts_map, tuple));
>>>>>>> b01a22b4
    i++;
  }

  for (const auto& col : decoded_key.doc_key().range_group()) {
<<<<<<< HEAD
    DatumMessagePB* tuple = AddTuple(row_message, metadata);
    RETURN_NOT_OK(AddColumnToMap(
        tablet_peer, tablet_schema.column(i), col, enum_oid_label_map, tuple, nullptr));
=======
    DatumMessagePB* tuple = AddTuple(row_message);
    RETURN_NOT_OK(AddColumnToMap(
        tablet_peer, tablet_schema.column(i), col, enum_oid_label_map, composite_atts_map, tuple));
>>>>>>> b01a22b4
    i++;
  }
  return Status::OK();
}

void SetCDCSDKOpId(
    int64_t term, int64_t index, uint32_t write_id, const std::string& key,
    CDCSDKOpIdPB* cdc_sdk_op_id_pb) {
  cdc_sdk_op_id_pb->set_term(term);
  cdc_sdk_op_id_pb->set_index(index);
  cdc_sdk_op_id_pb->set_write_id(write_id);
  cdc_sdk_op_id_pb->set_write_id_key(key);
}

void SetCheckpoint(
    int64_t term, int64_t index, int32 write_id, const std::string& key, uint64 time,
    CDCSDKCheckpointPB* cdc_sdk_checkpoint_pb, OpId* last_streamed_op_id) {
  cdc_sdk_checkpoint_pb->set_term(term);
  cdc_sdk_checkpoint_pb->set_index(index);
  cdc_sdk_checkpoint_pb->set_write_id(write_id);
  cdc_sdk_checkpoint_pb->set_key(key);
  cdc_sdk_checkpoint_pb->set_snapshot_time(time);
  if (last_streamed_op_id) {
    last_streamed_op_id->term = term;
    last_streamed_op_id->index = index;
  }
}

bool IsInsertOperation(const RowMessage& row_message) {
  return row_message.op() == RowMessage_Op_INSERT;
}

bool IsInsertOrUpdate(const RowMessage& row_message) {
  return row_message.IsInitialized()  &&
         (row_message.op() == RowMessage_Op_INSERT
          || row_message.op() == RowMessage_Op_UPDATE);
}

void MakeNewProtoRecord(
    const docdb::IntentKeyValueForCDC& intent, const OpId& op_id, const RowMessage& row_message,
    const Schema& schema, size_t col_count, CDCSDKProtoRecordPB* proto_record,
    GetChangesResponsePB* resp, IntraTxnWriteId* write_id, std::string* reverse_index_key) {
  CDCSDKOpIdPB* cdc_sdk_op_id_pb = proto_record->mutable_cdc_sdk_op_id();
  SetCDCSDKOpId(
      op_id.term, op_id.index, intent.write_id, intent.reverse_index_key, cdc_sdk_op_id_pb);

  Slice doc_ht(intent.ht_buf);

  CDCSDKProtoRecordPB* record_to_be_added = resp->add_cdc_sdk_proto_records();
  record_to_be_added->CopyFrom(*proto_record);
  record_to_be_added->mutable_row_message()->CopyFrom(row_message);
  auto result = DocHybridTime::DecodeFromEnd(&doc_ht);
  if (result.ok()) {
    record_to_be_added->mutable_row_message()->set_commit_time((*result).hybrid_time().value());
  } else {
    LOG(WARNING) << "Failed to get commit hybrid time for intent key: " << intent.key_buf.c_str();
  }
  *write_id = intent.write_id;
  *reverse_index_key = intent.reverse_index_key;
}

Status PopulateBeforeImage(
    const std::shared_ptr<tablet::TabletPeer>& tablet_peer, const ReadHybridTime& read_time,
    RowMessage* row_message, const EnumOidLabelMap& enum_oid_label_map,
    const docdb::SubDocKey& decoded_primary_key, const Schema& schema,
    const SchemaVersion schema_version) {
  auto tablet = tablet_peer->shared_tablet();
  auto docdb = tablet->doc_db();

  docdb::DocReadContext doc_read_context(schema, schema_version);
  docdb::DocRowwiseIterator iter(
      schema, doc_read_context, TransactionOperationContext(), docdb,
      CoarseTimePoint::max() /* deadline */, read_time);

  const docdb::DocKey& doc_key = decoded_primary_key.doc_key();
  docdb::DocQLScanSpec spec(schema, doc_key, rocksdb::kDefaultQueryId);
  RETURN_NOT_OK(iter.Init(spec));

  QLTableRow row;
  QLValue ql_value;
  if (VERIFY_RESULT(iter.HasNext())) RETURN_NOT_OK(iter.NextRow(&row));

  std::vector<ColumnSchema> columns(schema.columns());

  if (row.ColumnCount() == columns.size()) {
    for (size_t index = 0; index < row.ColumnCount(); ++index) {
      RETURN_NOT_OK(row.GetValue(schema.column_id(index), &ql_value));
      if (!ql_value.IsNull()) {
        RETURN_NOT_OK(AddColumnToMap(
            tablet_peer, columns[index], PrimitiveValue(), enum_oid_label_map,
            row_message->add_old_tuple(), &ql_value.value()));
      }
    }
  } else {
    if (row_message->op() != RowMessage_Op_DELETE) {
      for (size_t index = 0; index < schema.num_columns(); ++index) {
        row_message->add_old_tuple();
      }
    }
  }
  return Status::OK();
}

Result<size_t> PopulatePackedRows(
    const SchemaPackingStorage& schema_packing_storage, const Schema& schema,
    const std::shared_ptr<tablet::TabletPeer>& tablet_peer,
    const EnumOidLabelMap& enum_oid_label_map, const CompositeAttsMap& composite_atts_map,
    Slice* value_slice, RowMessage* row_message) {
  const docdb::SchemaPacking& packing =
      VERIFY_RESULT(schema_packing_storage.GetPacking(value_slice));
  for (size_t i = 0; i != packing.columns(); ++i) {
    auto slice = packing.GetValue(i, *value_slice);
    const auto& column_data = packing.column_packing_data(i);

    PrimitiveValue pv;
    // Empty slice represent NULL value and is valid.
    if (!slice.empty()) {
      RETURN_NOT_OK(pv.DecodeFromValue(slice));
    }
    const ColumnSchema& col = VERIFY_RESULT(schema.column_by_id(column_data.id));
    RETURN_NOT_OK(AddColumnToMap(
<<<<<<< HEAD
        tablet_peer, col, pv, enum_oid_label_map, row_message->add_new_tuple(), nullptr));
=======
        tablet_peer, col, pv, enum_oid_label_map, composite_atts_map,
        row_message->add_new_tuple()));
>>>>>>> b01a22b4
    row_message->add_old_tuple();
  }

  return packing.columns();
}

HybridTime GetCDCSDKSafeTimeForTarget(
    const HybridTime leader_safe_time,
    HybridTime ht_of_last_returned_message,
    HaveMoreMessages have_more_messages) {
  if (have_more_messages) {
    return ht_of_last_returned_message;
  }

  if (ht_of_last_returned_message.is_valid()) {
    if (!leader_safe_time.is_valid() || ht_of_last_returned_message > leader_safe_time) {
      return ht_of_last_returned_message;
    }
  }

  return leader_safe_time;
}

// Populate CDC record corresponding to WAL batch in ReplicateMsg.
Status PopulateCDCSDKIntentRecord(
    const OpId& op_id,
    const TransactionId& transaction_id,
    const std::vector<docdb::IntentKeyValueForCDC>& intents,
    const StreamMetadata& metadata,
    const std::shared_ptr<tablet::TabletPeer>& tablet_peer,
    const EnumOidLabelMap& enum_oid_label_map,
    const CompositeAttsMap& composite_atts_map,
    GetChangesResponsePB* resp,
    ScopedTrackedConsumption* consumption,
    IntraTxnWriteId* write_id,
    std::string* reverse_index_key,
    Schema* old_schema,
<<<<<<< HEAD
    const uint64_t& commit_time) {
=======
    SchemaVersion schema_version) {
>>>>>>> b01a22b4
  bool colocated = tablet_peer->tablet()->metadata()->colocated();
  Schema& schema = *old_schema;
  std::string table_name = tablet_peer->tablet()->metadata()->table_name();
  SchemaPackingStorage schema_packing_storage;
  schema_packing_storage.AddSchema(schema_version, schema);
  Slice prev_key;
  CDCSDKProtoRecordPB proto_record;
  RowMessage* row_message = proto_record.mutable_row_message();
  size_t col_count = 0;
  docdb::IntentKeyValueForCDC prev_intent;
  MicrosTime prev_intent_phy_time = 0;
  bool new_cdc_record_needed = false;
  docdb::SubDocKey prev_decoded_key;

  for (const auto& intent : intents) {
    Slice key(intent.key_buf);
    const auto key_size =
        VERIFY_RESULT(docdb::DocKey::EncodedSize(key, docdb::DocKeyPart::kWholeDocKey));

    docdb::KeyEntryValue column_id;
    boost::optional<docdb::KeyEntryValue> column_id_opt;
    Slice key_column = key.WithoutPrefix(key_size);
    if (!key_column.empty()) {
      RETURN_NOT_OK(docdb::KeyEntryValue::DecodeKey(&key_column, &column_id));
      column_id_opt = column_id;
    }

    docdb::SubDocKey decoded_key;
    Slice sub_doc_key = key;
    RETURN_NOT_OK(decoded_key.DecodeFrom(&sub_doc_key, docdb::HybridTimeRequired::kFalse));

    Slice value_slice = intent.value_buf;
    RETURN_NOT_OK(docdb::ValueControlFields::Decode(&value_slice));
    auto value_type = docdb::DecodeValueEntryType(value_slice);
    value_slice.consume_byte();

    if (column_id_opt && column_id_opt->type() == docdb::KeyEntryType::kColumnId &&
        schema.is_key_column(column_id_opt->GetColumnId())) {
      *write_id = intent.write_id;
      *reverse_index_key = intent.reverse_index_key;
      continue;
    }

    if (*consumption) {
      consumption->Add(key.size());
    }

    // Compare key hash with previously seen key hash to determine whether the write pair
    // is part of the same row or not.
    Slice primary_key(key.data(), key_size);
    if (GetAtomicFlag(&FLAGS_enable_single_record_update)) {
      new_cdc_record_needed =
          (prev_key != primary_key) || (col_count >= schema.num_columns()) ||
          (value_type == docdb::ValueEntryType::kTombstone && decoded_key.num_subkeys() == 0) ||
          prev_intent_phy_time != intent.intent_ht.hybrid_time().GetPhysicalValueMicros();
    } else {
      new_cdc_record_needed = (prev_key != primary_key) || (col_count >= schema.num_columns());
    }

    if (new_cdc_record_needed) {
      if (FLAGS_enable_single_record_update) {
        col_count = 0;

        if (proto_record.IsInitialized() && row_message->IsInitialized() &&
            row_message->op() == RowMessage_Op_UPDATE) {
          if (metadata.record_type == cdc::CDCRecordType::ALL) {
            if (commit_time > 0) {
              auto hybrid_time = commit_time - 1;
              RETURN_NOT_OK(PopulateBeforeImage(
                  tablet_peer, ReadHybridTime::FromUint64(hybrid_time), row_message,
                  enum_oid_label_map, prev_decoded_key, schema,
                  tablet_peer->tablet()->metadata()->schema_version()));
            } else {
              for (size_t index = 0; index < schema.num_columns(); ++index) {
                row_message->add_old_tuple();
              }
            }
          } else {
            for (int index = 0; index < row_message->new_tuple_size(); ++index) {
              row_message->add_old_tuple();
            }
          }
          MakeNewProtoRecord(
              prev_intent, op_id, *row_message, schema, col_count, &proto_record, resp, write_id,
              reverse_index_key);
        }
      }

      proto_record.Clear();
      row_message->Clear();

      if (colocated) {
        auto colocation_id = decoded_key.doc_key().colocation_id();
        schema = *tablet_peer->tablet()->metadata()->schema("", colocation_id);
        schema_version = tablet_peer->tablet()->metadata()->schema_version("", colocation_id);
        table_name = tablet_peer->tablet()->metadata()->table_name("", colocation_id);
        schema_packing_storage = SchemaPackingStorage();
        schema_packing_storage.AddSchema(schema_version, schema);
      }

      // Check whether operation is WRITE or DELETE.
      if (value_type == docdb::ValueEntryType::kTombstone && decoded_key.num_subkeys() == 0) {
        SetOperation(row_message, OpType::DELETE, schema);
        if (!FLAGS_enable_single_record_update) {
          col_count = schema.num_columns();
        }
      } else if (value_type == docdb::ValueEntryType::kPackedRow) {
        SetOperation(row_message, OpType::INSERT, schema);
        col_count = schema.num_key_columns();
      } else {
        if (column_id_opt && column_id_opt->type() == docdb::KeyEntryType::kSystemColumnId &&
            value_type == docdb::ValueEntryType::kNullLow) {
          SetOperation(row_message, OpType::INSERT, schema);
          col_count = schema.num_key_columns() - 1;
        } else {
          SetOperation(row_message, OpType::UPDATE, schema);
          if (!FLAGS_enable_single_record_update) {
            col_count = schema.num_columns();
          }
          *write_id = intent.write_id;
        }
      }

      // Write pair contains record for different row. Create a new CDCRecord in this case.
      row_message->set_transaction_id(transaction_id.ToString());
<<<<<<< HEAD
      row_message->set_commit_time(intent.intent_ht.hybrid_time().ToUint64());

      if ((metadata.record_type == cdc::CDCRecordType::ALL) &&
          (row_message->op() == RowMessage_Op_DELETE)) {
        /*MicrosTime micros = intent.intent_ht.hybrid_time().GetPhysicalValueMicros();
        LogicalTimeComponent logical_value = intent.intent_ht.hybrid_time().GetLogicalValue();
        auto hybrid_time =
            server::HybridClock::HybridTimeFromMicrosecondsAndLogicalValue(micros, logical_value)
                .Decremented();*/
        if (commit_time > 0) {
          auto hybrid_time = commit_time - 1;
          RETURN_NOT_OK(PopulateBeforeImage(
              tablet_peer, ReadHybridTime::FromUint64(hybrid_time), row_message, enum_oid_label_map,
              decoded_key, schema, tablet_peer->tablet()->metadata()->schema_version()));
        }

        if (row_message->old_tuple_size() == 0) {
          RETURN_NOT_OK(AddPrimaryKey(
              tablet_peer, decoded_key, schema, enum_oid_label_map, row_message, metadata));
        } else {
          for (size_t index = 0; index < schema.num_columns(); ++index) {
            row_message->add_new_tuple();
          }
        }
      } else {
        RETURN_NOT_OK(AddPrimaryKey(
            tablet_peer, decoded_key, schema, enum_oid_label_map, row_message, metadata));
      }
=======
      RETURN_NOT_OK(AddPrimaryKey(
          tablet_peer, decoded_key, schema, enum_oid_label_map, composite_atts_map, row_message));
>>>>>>> b01a22b4
    }

    prev_key = primary_key;
    prev_intent_phy_time = intent.intent_ht.hybrid_time().GetPhysicalValueMicros();
    if (IsInsertOrUpdate(*row_message)) {
      if (value_type == docdb::ValueEntryType::kPackedRow) {
        col_count += VERIFY_RESULT(PopulatePackedRows(
            schema_packing_storage, schema, tablet_peer, enum_oid_label_map, composite_atts_map,
            &value_slice, row_message));
      } else {
        if (FLAGS_enable_single_record_update) {
          ++col_count;
        } else {
          if (IsInsertOperation(*row_message)) {
            ++col_count;
          }
        }

        docdb::Value decoded_value;
        RETURN_NOT_OK(decoded_value.Decode(intent.value_buf));

        if (column_id_opt && column_id_opt->type() == docdb::KeyEntryType::kColumnId) {
          const ColumnSchema& col =
              VERIFY_RESULT(schema.column_by_id(column_id_opt->GetColumnId()));

          RETURN_NOT_OK(AddColumnToMap(
              tablet_peer, col, decoded_value.primitive_value(), enum_oid_label_map,
<<<<<<< HEAD
              row_message->add_new_tuple(), nullptr));
=======
              composite_atts_map, row_message->add_new_tuple()));
          row_message->add_old_tuple();
>>>>>>> b01a22b4

        } else if (column_id_opt && column_id_opt->type() != docdb::KeyEntryType::kSystemColumnId) {
          LOG(DFATAL) << "Unexpected value type in key: " << column_id_opt->type()
                      << " key: " << decoded_key.ToString()
                      << " value: " << decoded_value.primitive_value();
        }
      }
    }
    row_message->set_table(table_name);
    if (FLAGS_enable_single_record_update) {
      if ((row_message->op() == RowMessage_Op_INSERT && col_count == schema.num_columns()) ||
          (row_message->op() == RowMessage_Op_DELETE)) {
        MakeNewProtoRecord(
            intent, op_id, *row_message, schema, col_count, &proto_record, resp, write_id,
            reverse_index_key);
        col_count = schema.num_columns();
      } else if (row_message->op() == RowMessage_Op_UPDATE) {
        prev_intent = intent;
        prev_decoded_key = decoded_key;
      }
    } else {
      if ((row_message->op() == RowMessage_Op_INSERT && col_count == schema.num_columns()) ||
          (row_message->op() == RowMessage_Op_UPDATE ||
           row_message->op() == RowMessage_Op_DELETE)) {
        if ((metadata.record_type == cdc::CDCRecordType::ALL) &&
            (row_message->op() == RowMessage_Op_UPDATE)) {
          if (commit_time > 0) {
            auto hybrid_time = commit_time - 1;
            RETURN_NOT_OK(PopulateBeforeImage(
                tablet_peer, ReadHybridTime::FromUint64(hybrid_time), row_message,
                enum_oid_label_map, decoded_key, schema,
                tablet_peer->tablet()->metadata()->schema_version()));
          } else {
            for (size_t index = 0; index < schema.num_columns(); ++index) {
              row_message->add_old_tuple();
            }
          }
        } else {
          row_message->add_old_tuple();
        }
        MakeNewProtoRecord(
            intent, op_id, *row_message, schema, col_count, &proto_record, resp, write_id,
            reverse_index_key);
      }
    }
  }

  if (FLAGS_enable_single_record_update && proto_record.IsInitialized() &&
      row_message->IsInitialized() && row_message->op() == RowMessage_Op_UPDATE) {
    row_message->set_table(table_name);
    if (metadata.record_type == cdc::CDCRecordType::ALL) {
      if (commit_time > 0) {
        auto hybrid_time = commit_time - 1;
        RETURN_NOT_OK(PopulateBeforeImage(
            tablet_peer, ReadHybridTime::FromUint64(hybrid_time), row_message, enum_oid_label_map,
            prev_decoded_key, schema, tablet_peer->tablet()->metadata()->schema_version()));
      } else {
        for (size_t index = 0; index < schema.num_columns(); ++index) {
          row_message->add_old_tuple();
        }
      }
    } else {
      for (int index = 0; index < row_message->new_tuple_size(); ++index) {
        row_message->add_old_tuple();
      }
    }
    MakeNewProtoRecord(
        prev_intent, op_id, *row_message, schema, col_count, &proto_record, resp, write_id,
        reverse_index_key);
  }

  return Status::OK();
}

// Populate CDC record corresponding to WAL batch in ReplicateMsg.
Status PopulateCDCSDKWriteRecord(
    const ReplicateMsgPtr& msg,
    const StreamMetadata& metadata,
    const std::shared_ptr<tablet::TabletPeer>& tablet_peer,
    const EnumOidLabelMap& enum_oid_label_map,
    const CompositeAttsMap& composite_atts_map,
    GetChangesResponsePB* resp,
    const Schema& current_schema) {
  const auto& batch = msg->write().write_batch();
  CDCSDKProtoRecordPB* proto_record = nullptr;
  RowMessage* row_message = nullptr;
  bool colocated = tablet_peer->tablet()->metadata()->colocated();
  // Write batch may contain records from different rows.
  // For CDC, we need to split the batch into 1 CDC record per row of the table.
  // We'll use DocDB key hash to identify the records that belong to the same row.
  Slice prev_key;
  Schema schema = current_schema;
  SchemaVersion schema_version = tablet_peer->tablet()->metadata()->schema_version();
  std::string table_name = tablet_peer->tablet()->metadata()->table_name();
  SchemaPackingStorage schema_packing_storage;
  schema_packing_storage.AddSchema(schema_version, schema);
  // TODO: This function and PopulateCDCSDKIntentRecord have a lot of code in common. They should
  // be refactored to use some common row-column iterator.
  for (const auto& write_pair : batch.write_pairs()) {
    Slice key = write_pair.key();
    const auto key_size =
        VERIFY_RESULT(docdb::DocKey::EncodedSize(key, docdb::DocKeyPart::kWholeDocKey));

    Slice value_slice = write_pair.value();
    RETURN_NOT_OK(docdb::ValueControlFields::Decode(&value_slice));
    auto value_type = docdb::DecodeValueEntryType(value_slice);
    value_slice.consume_byte();

    Slice sub_doc_key = key;
    docdb::SubDocKey decoded_key;
    RETURN_NOT_OK(decoded_key.DecodeFrom(&sub_doc_key, docdb::HybridTimeRequired::kFalse));

    // Compare key hash with previously seen key hash to determine whether the write pair
    // is part of the same row or not.
    Slice primary_key(key.data(), key_size);
    if (prev_key != primary_key) {
      Slice sub_doc_key = key;
      docdb::SubDocKey decoded_key;
      RETURN_NOT_OK(decoded_key.DecodeFrom(&sub_doc_key, docdb::HybridTimeRequired::kFalse));
      if (colocated) {
        auto colocation_id = decoded_key.doc_key().colocation_id();
        schema = *tablet_peer->tablet()->metadata()->schema("", colocation_id);
        schema_version = tablet_peer->tablet()->metadata()->schema_version("", colocation_id);
        table_name = tablet_peer->tablet()->metadata()->table_name("", colocation_id);
        schema_packing_storage = SchemaPackingStorage();
        schema_packing_storage.AddSchema(schema_version, schema);
      }

      // Write pair contains record for different row. Create a new CDCRecord in this case.
      proto_record = resp->add_cdc_sdk_proto_records();
      row_message = proto_record->mutable_row_message();
      row_message->set_pgschema_name(schema.SchemaName());
      row_message->set_table(table_name);
      CDCSDKOpIdPB* cdc_sdk_op_id_pb = proto_record->mutable_cdc_sdk_op_id();
      SetCDCSDKOpId(msg->id().term(), msg->id().index(), 0, "", cdc_sdk_op_id_pb);

      // Check whether operation is WRITE or DELETE.
      if (value_type == docdb::ValueEntryType::kTombstone && decoded_key.num_subkeys() == 0) {
        SetOperation(row_message, OpType::DELETE, schema);
      } else if (value_type == docdb::ValueEntryType::kPackedRow) {
        SetOperation(row_message, OpType::INSERT, schema);
      } else {
        docdb::KeyEntryValue column_id;
        Slice key_column(key.WithoutPrefix(key_size));
        RETURN_NOT_OK(docdb::KeyEntryValue::DecodeKey(&key_column, &column_id));

        if (column_id.type() == docdb::KeyEntryType::kSystemColumnId &&
            value_type == docdb::ValueEntryType::kNullLow) {
          SetOperation(row_message, OpType::INSERT, schema);
        } else {
          SetOperation(row_message, OpType::UPDATE, schema);
        }
      }

<<<<<<< HEAD
      if ((metadata.record_type == cdc::CDCRecordType::ALL) &&
          (row_message->op() == RowMessage_Op_DELETE)) {
        RETURN_NOT_OK(PopulateBeforeImage(
            tablet_peer, ReadHybridTime::FromUint64(msg->hybrid_time() - 1), row_message,
            enum_oid_label_map, decoded_key, schema,
            tablet_peer->tablet()->metadata()->schema_version()));

        if (row_message->old_tuple_size() == 0) {
          RETURN_NOT_OK(AddPrimaryKey(
              tablet_peer, decoded_key, schema, enum_oid_label_map, row_message, metadata));
        } else {
          for (size_t index = 0; index < schema.num_columns(); ++index) {
            row_message->add_new_tuple();
          }
        }
      } else {
        RETURN_NOT_OK(AddPrimaryKey(
            tablet_peer, decoded_key, schema, enum_oid_label_map, row_message, metadata));
      }
=======
      RETURN_NOT_OK(AddPrimaryKey(
          tablet_peer, decoded_key, schema, enum_oid_label_map, composite_atts_map, row_message));
>>>>>>> b01a22b4
      // Process intent records.
      row_message->set_commit_time(msg->hybrid_time());
    }
    prev_key = primary_key;
    DCHECK(proto_record);

    if (IsInsertOrUpdate(*row_message)) {
      if (value_type == docdb::ValueEntryType::kPackedRow) {
        RETURN_NOT_OK(PopulatePackedRows(
            schema_packing_storage, schema, tablet_peer, enum_oid_label_map, composite_atts_map,
            &value_slice, row_message));
      } else {
        docdb::KeyEntryValue column_id;
        Slice key_column = key.WithoutPrefix(key_size);
        RETURN_NOT_OK(docdb::KeyEntryValue::DecodeKey(&key_column, &column_id));
        if (column_id.type() == docdb::KeyEntryType::kColumnId) {
          const ColumnSchema& col = VERIFY_RESULT(schema.column_by_id(column_id.GetColumnId()));
          docdb::Value decoded_value;
          RETURN_NOT_OK(decoded_value.Decode(write_pair.value()));

          RETURN_NOT_OK(AddColumnToMap(
              tablet_peer, col, decoded_value.primitive_value(), enum_oid_label_map,
<<<<<<< HEAD
              row_message->add_new_tuple(), nullptr));
          if ((metadata.record_type == cdc::CDCRecordType::ALL) &&
              (row_message->op() == RowMessage_Op_UPDATE)) {
            RETURN_NOT_OK(PopulateBeforeImage(
                tablet_peer, ReadHybridTime::FromUint64(msg->hybrid_time() - 1), row_message,
                enum_oid_label_map, decoded_key, schema,
                tablet_peer->tablet()->metadata()->schema_version()));
          } else {
            row_message->add_old_tuple();
          }
=======
              composite_atts_map, row_message->add_new_tuple()));
          row_message->add_old_tuple();

>>>>>>> b01a22b4
        } else if (column_id.type() != docdb::KeyEntryType::kSystemColumnId) {
          LOG(DFATAL) << "Unexpected value type in key: " << column_id.type();
        }
      }
    }
  }

  return Status::OK();
}

void SetTableProperties(
    const TablePropertiesPB* table_properties,
    CDCSDKTablePropertiesPB* cdc_sdk_table_properties_pb) {
  cdc_sdk_table_properties_pb->set_default_time_to_live(table_properties->default_time_to_live());
  cdc_sdk_table_properties_pb->set_num_tablets(table_properties->num_tablets());
  cdc_sdk_table_properties_pb->set_is_ysql_catalog_table(table_properties->is_ysql_catalog_table());
}

void SetColumnInfo(const ColumnSchemaPB& column, CDCSDKColumnInfoPB* column_info) {
  column_info->set_name(column.name());
  column_info->mutable_type()->CopyFrom(column.type());
  column_info->set_is_key(column.is_key());
  column_info->set_is_hash_key(column.is_hash_key());
  column_info->set_is_nullable(column.is_nullable());
  column_info->set_oid(column.pg_type_oid());
}

Status PopulateCDCSDKDDLRecord(
    const ReplicateMsgPtr& msg, CDCSDKProtoRecordPB* proto_record, const string& table_name,
    const Schema& schema) {
  SCHECK(
      msg->has_change_metadata_request(), InvalidArgument,
      Format(
          "Change metadata (DDL) message requires metadata information: $0",
          msg->ShortDebugString()));

  RowMessage* row_message = nullptr;

  row_message = proto_record->mutable_row_message();
  row_message->set_op(RowMessage_Op_DDL);
  row_message->set_table(table_name);
  row_message->set_commit_time(msg->hybrid_time());

  CDCSDKOpIdPB* cdc_sdk_op_id_pb = proto_record->mutable_cdc_sdk_op_id();
  SetCDCSDKOpId(msg->id().term(), msg->id().index(), 0, "", cdc_sdk_op_id_pb);

  for (const auto& column : msg->change_metadata_request().schema().columns()) {
    CDCSDKColumnInfoPB* column_info = nullptr;
    column_info = row_message->mutable_schema()->add_column_info();
    SetColumnInfo(column, column_info);
  }

  CDCSDKTablePropertiesPB* cdc_sdk_table_properties_pb;
  const TablePropertiesPB* table_properties =
      &(msg->change_metadata_request().schema().table_properties());

  cdc_sdk_table_properties_pb = row_message->mutable_schema()->mutable_tab_info();
  row_message->set_schema_version(msg->change_metadata_request().schema_version());
  row_message->set_new_table_name(msg->change_metadata_request().new_table_name());
  row_message->set_pgschema_name(schema.SchemaName());
  row_message->set_commit_time(msg->hybrid_time());
  SetTableProperties(table_properties, cdc_sdk_table_properties_pb);

  return Status::OK();
}

Status PopulateCDCSDKTruncateRecord(
    const ReplicateMsgPtr& msg, CDCSDKProtoRecordPB* proto_record, const Schema& schema) {
  SCHECK(
      msg->has_truncate(), InvalidArgument,
      Format(
          "Truncate message requires truncate request information: $0", msg->ShortDebugString()));

  RowMessage* row_message = nullptr;

  row_message = proto_record->mutable_row_message();
  row_message->set_op(RowMessage_Op_TRUNCATE);
  row_message->set_pgschema_name(schema.SchemaName());

  CDCSDKOpIdPB* cdc_sdk_op_id_pb;

  cdc_sdk_op_id_pb = proto_record->mutable_cdc_sdk_op_id();
  SetCDCSDKOpId(msg->id().term(), msg->id().index(), 0, "", cdc_sdk_op_id_pb);

  return Status::OK();
}

void SetTermIndex(int64_t term, int64_t index, CDCSDKCheckpointPB* checkpoint) {
  checkpoint->set_term(term);
  checkpoint->set_index(index);
}

void SetKeyWriteId(string key, int32_t write_id, CDCSDKCheckpointPB* checkpoint) {
  checkpoint->set_key(key);
  checkpoint->set_write_id(write_id);
}

Status ProcessIntents(
    const OpId& op_id,
    const TransactionId& transaction_id,
    const StreamMetadata& metadata,
    const EnumOidLabelMap& enum_oid_label_map,
    const CompositeAttsMap& composite_atts_map,
    GetChangesResponsePB* resp,
    ScopedTrackedConsumption* consumption,
    CDCSDKCheckpointPB* checkpoint,
    const std::shared_ptr<tablet::TabletPeer>& tablet_peer,
    std::vector<docdb::IntentKeyValueForCDC>* keyValueIntents,
    docdb::ApplyTransactionState* stream_state,
<<<<<<< HEAD
    Schema* schema,
    const uint64_t& commit_time) {
=======
    client::YBClient* client,
    std::shared_ptr<Schema>* cached_schema,
    SchemaVersion* cached_schema_version) {
>>>>>>> b01a22b4
  if (stream_state->key.empty() && stream_state->write_id == 0) {
    CDCSDKProtoRecordPB* proto_record = resp->add_cdc_sdk_proto_records();
    RowMessage* row_message = proto_record->mutable_row_message();
    row_message->set_op(RowMessage_Op_BEGIN);
    row_message->set_transaction_id(transaction_id.ToString());
    row_message->set_table(tablet_peer->tablet()->metadata()->table_name());
  }

  auto tablet = tablet_peer->shared_tablet();
  RETURN_NOT_OK(tablet->GetIntents(transaction_id, keyValueIntents, stream_state));
  VLOG(1) << "The size of intentKeyValues for transaction id: " << transaction_id
          << ", with apply record op_id : " << op_id << ", is: " << (*keyValueIntents).size();

  const OpId& checkpoint_op_id = tablet_peer->GetLatestCheckPoint();
  if ((*keyValueIntents).size() == 0 && op_id <= checkpoint_op_id) {
    LOG(ERROR) << "CDCSDK is trying to get intents for a transaction: " << transaction_id
               << ", whose Apply record's OpId " << op_id
               << "is lesser than the checkpoint in the tablet peer: " << checkpoint_op_id
               << ", on tablet: " << tablet_peer->tablet_id()
               << ". The intents would have already been removed from IntentsDB.";
    return STATUS_FORMAT(
        InternalError, "CDCSDK Trying to fetch already GCed intents for transaction $0",
        transaction_id);
  }

  Schema current_schema = **cached_schema;
  for (auto& keyValue : *keyValueIntents) {
    docdb::SubDocKey sub_doc_key;
    CHECK_OK(
        sub_doc_key.FullyDecodeFrom(Slice(keyValue.key_buf), docdb::HybridTimeRequired::kFalse));
    if (!(**cached_schema).initialized()) {
      auto result = client->GetTableSchemaFromSysCatalog(
          tablet_peer->tablet()->metadata()->table_id(),
          keyValue.intent_ht.hybrid_time().ToUint64());
      // Failed to get specific schema version from the system catalog, use the latest
      // schema version for the key-value decoding.
      if (!result.ok()) {
        current_schema.CopyFrom(*tablet_peer->tablet()->schema().get());
        *cached_schema_version = tablet_peer->tablet()->metadata()->schema_version();
        LOG(DFATAL)
            << "Failed to get the specific schema version from system catalog for table: "
            << tablet_peer->tablet()->metadata()->table_name()
            << " with read hybrid time: " << keyValue.intent_ht.hybrid_time().ToUint64();
      } else {
        current_schema = result->first;
        *cached_schema_version = result->second;
        *cached_schema = std::make_shared<Schema>(result->first);
        VLOG(1) << "Found schema version:" << *cached_schema_version
                << " for table : " << tablet_peer->tablet()->metadata()->table_name()
                << " from system catalog table with read hybrid time: "
                << keyValue.intent_ht.hybrid_time().ToUint64();
      }
    }
    Slice value_slice = keyValue.value_buf;
    RETURN_NOT_OK(docdb::ValueControlFields::Decode(&value_slice));
    auto value_type = docdb::DecodeValueEntryType(value_slice);
    if (value_type != docdb::ValueEntryType::kPackedRow) {
      docdb::Value decoded_value;
      RETURN_NOT_OK(decoded_value.Decode(Slice(keyValue.value_buf)));
    }
  }

  std::string reverse_index_key;
  IntraTxnWriteId write_id = 0;

  // Need to populate the CDCSDKRecords
  RETURN_NOT_OK(PopulateCDCSDKIntentRecord(
<<<<<<< HEAD
      op_id, transaction_id, *keyValueIntents, metadata, tablet_peer, enum_oid_label_map, resp,
      consumption, &write_id, &reverse_index_key, schema, commit_time));
=======
      op_id, transaction_id, *keyValueIntents, metadata, tablet_peer, enum_oid_label_map,
      composite_atts_map, resp, consumption, &write_id, &reverse_index_key, &current_schema,
      *cached_schema_version));
>>>>>>> b01a22b4

  SetTermIndex(op_id.term, op_id.index, checkpoint);

  if (stream_state->key.empty() && stream_state->write_id == 0) {
    CDCSDKProtoRecordPB* proto_record = resp->add_cdc_sdk_proto_records();
    RowMessage* row_message = proto_record->mutable_row_message();

    row_message->set_op(RowMessage_Op_COMMIT);
    row_message->set_transaction_id(transaction_id.ToString());
    row_message->set_table(tablet_peer->tablet()->metadata()->table_name());

    CDCSDKOpIdPB* cdc_sdk_op_id_pb = proto_record->mutable_cdc_sdk_op_id();
    SetCDCSDKOpId(op_id.term, op_id.index, 0, "", cdc_sdk_op_id_pb);
    SetKeyWriteId("", 0, checkpoint);
  } else {
    SetKeyWriteId(reverse_index_key, write_id, checkpoint);
  }

  return Status::OK();
}

Status PopulateCDCSDKSnapshotRecord(
    GetChangesResponsePB* resp,
    const QLTableRow* row,
    const Schema& schema,
    const std::shared_ptr<tablet::TabletPeer>& tablet_peer,
    ReadHybridTime time,
    const EnumOidLabelMap& enum_oid_label_map,
    const CompositeAttsMap& composite_atts_map) {
  CDCSDKProtoRecordPB* proto_record = nullptr;
  RowMessage* row_message = nullptr;
  const std::string& table_name = tablet_peer->tablet()->metadata()->table_name();

  proto_record = resp->add_cdc_sdk_proto_records();
  row_message = proto_record->mutable_row_message();
  row_message->set_table(table_name);
  row_message->set_op(RowMessage_Op_READ);
  row_message->set_pgschema_name(schema.SchemaName());
  row_message->set_commit_time(time.read.ToUint64());

  DatumMessagePB* cdc_datum_message = nullptr;

  for (size_t col_idx = 0; col_idx < schema.num_columns(); col_idx++) {
    ColumnId col_id = schema.column_id(col_idx);
    const auto* value = row->GetColumn(col_id);
    const ColumnSchema& col_schema = VERIFY_RESULT(schema.column_by_id(col_id));

    cdc_datum_message = row_message->add_new_tuple();
    cdc_datum_message->set_column_name(col_schema.name());

    if (value && value->value_case() != QLValuePB::VALUE_NOT_SET
        && col_schema.pg_type_oid() != 0 /*kInvalidOid*/) {
      RETURN_NOT_OK(docdb::SetValueFromQLBinaryWrapper(
          *value, col_schema.pg_type_oid(), enum_oid_label_map, composite_atts_map,
          cdc_datum_message));
    } else {
      cdc_datum_message->set_column_type(col_schema.pg_type_oid());
    }

    row_message->add_old_tuple();
  }

  return Status::OK();
}

void FillDDLInfo(
    const std::shared_ptr<tablet::TabletPeer>& tablet_peer, const Schema& current_schema,
    const SchemaVersion current_schema_version, GetChangesResponsePB* resp) {
  for (auto const& table_id : tablet_peer->tablet_metadata()->GetAllColocatedTables()) {
    auto table_name = tablet_peer->tablet()->metadata()->table_name(table_id);
    SchemaPB schema_pb;
    SchemaToPB(current_schema, &schema_pb);
    CDCSDKProtoRecordPB* proto_record = resp->add_cdc_sdk_proto_records();
    RowMessage* row_message = proto_record->mutable_row_message();
    row_message->set_op(RowMessage_Op_DDL);
    row_message->set_table(table_name);
    for (const auto& column : schema_pb.columns()) {
      CDCSDKColumnInfoPB* column_info;
      column_info = row_message->mutable_schema()->add_column_info();
      SetColumnInfo(column, column_info);
    }

    row_message->set_schema_version(current_schema_version);
    row_message->set_pgschema_name(schema_pb.pgschema_name());
    CDCSDKTablePropertiesPB* cdc_sdk_table_properties_pb =
        row_message->mutable_schema()->mutable_tab_info();

    const TablePropertiesPB* table_properties = &(schema_pb.table_properties());
    SetTableProperties(table_properties, cdc_sdk_table_properties_pb);
  }
}

bool VerifyTabletSplitOnParentTablet(
    const TableId& table_id, const TabletId& tablet_id,
    const std::shared_ptr<yb::consensus::ReplicateMsg>& msg, client::YBClient* client) {
  if (!(msg->has_split_request() && msg->split_request().has_tablet_id() &&
        msg->split_request().tablet_id() == tablet_id)) {
    LOG(WARNING) << "The replicate message for split-op does not have the parent tablet_id set to: "
                 << tablet_id << ". Could not verify tablet-split for tablet: " << tablet_id;
    return false;
  }

  google::protobuf::RepeatedPtrField<master::TabletLocationsPB> tablets;
  client::YBTableName table_name;
  table_name.set_table_id(table_id);
  RETURN_NOT_OK_RET(
      client->GetTablets(
          table_name, 0, &tablets, /* partition_list_version =*/nullptr,
          RequireTabletsRunning::kFalse, master::IncludeInactive::kTrue),
      false);

  uint children_tablet_count = 0;
  for (const auto& tablet : tablets) {
    if (tablet.has_split_parent_tablet_id() && tablet.split_parent_tablet_id() == tablet_id) {
      children_tablet_count += 1;
    }
  }

  return (children_tablet_count == 2);
}

// CDC get changes is different from 2DC as it doesn't need
// to read intents from WAL.

Status GetChangesForCDCSDK(
    const CDCStreamId& stream_id,
    const TabletId& tablet_id,
    const CDCSDKCheckpointPB& from_op_id,
    const StreamMetadata& stream_metadata,
    const std::shared_ptr<tablet::TabletPeer>& tablet_peer,
    const MemTrackerPtr& mem_tracker,
    const EnumOidLabelMap& enum_oid_label_map,
    const CompositeAttsMap& composite_atts_map,
    client::YBClient* client,
    consensus::ReplicateMsgsHolder* msgs_holder,
    GetChangesResponsePB* resp,
    std::string* commit_timestamp,
    std::shared_ptr<Schema>* cached_schema,
    SchemaVersion* cached_schema_version,
    OpId* last_streamed_op_id,
    int64_t* last_readable_opid_index,
    const CoarseTimePoint deadline) {
  OpId op_id{from_op_id.term(), from_op_id.index()};
  VLOG(1) << "The from_op_id from GetChanges is  " << op_id;
  ScopedTrackedConsumption consumption;
  CDCSDKCheckpointPB checkpoint;
  bool checkpoint_updated = false;
  bool report_tablet_split = false;
  OpId split_op_id = OpId::Invalid();

  auto leader_safe_time = tablet_peer->LeaderSafeTime();
  if (!leader_safe_time.ok()) {
    YB_LOG_EVERY_N_SECS(WARNING, 10)
        << "Could not compute safe time: " << leader_safe_time.status();
    leader_safe_time = HybridTime::kInvalid;
  }

  auto ht_of_last_returned_message = HybridTime::kInvalid;
  HaveMoreMessages have_more_messages(false);

  // It is snapshot call.
  if (from_op_id.write_id() == -1) {
    auto txn_participant = tablet_peer->tablet()->transaction_participant();
    ReadHybridTime time;
    std::string nextKey;
    // It is first call in snapshot then take snapshot.
    if ((from_op_id.key().empty()) && (from_op_id.snapshot_time() == 0)) {
      if (txn_participant == nullptr || txn_participant->context() == nullptr)
        return STATUS_SUBSTITUTE(
            Corruption, "Cannot read data as the transaction participant context is null");
      tablet::RemoveIntentsData data;
      RETURN_NOT_OK(txn_participant->context()->GetLastReplicatedData(&data));
      // Set the checkpoint and communicate to the follower.
      VLOG(1) << "The first snapshot term " << data.op_id.term << "index  " << data.op_id.index
              << "time " << data.log_ht.ToUint64();
      // Update the CDCConsumerOpId.
      std::shared_ptr<consensus::Consensus> shared_consensus = tablet_peer->shared_consensus();
      shared_consensus->UpdateCDCConsumerOpId(data.op_id);

      if (txn_participant == nullptr || txn_participant->context() == nullptr) {
        return STATUS_SUBSTITUTE(
            Corruption, "Cannot read data as the transaction participant context is null");
      }
      txn_participant->SetIntentRetainOpIdAndTime(
          data.op_id, MonoDelta::FromMilliseconds(GetAtomicFlag(&FLAGS_cdc_intent_retention_ms)));
      RETURN_NOT_OK(txn_participant->context()->GetLastReplicatedData(&data));
      time = ReadHybridTime::SingleTime(data.log_ht);

      // This should go to cdc_state table.
      // Below condition update the checkpoint in cdc_state table.
      SetCheckpoint(
          data.op_id.term, data.op_id.index, -1, "", time.read.ToUint64(), &checkpoint, nullptr);
      checkpoint_updated = true;
    } else {
      // Snapshot is already taken.
      HybridTime ht;
      time = ReadHybridTime::FromUint64(from_op_id.snapshot_time());
      nextKey = from_op_id.key();
      VLOG(1) << "The after snapshot term " << from_op_id.term() << "index  " << from_op_id.index()
              << "key " << from_op_id.key() << "snapshot time " << from_op_id.snapshot_time();

      Schema schema;
      SchemaVersion schema_version;
      auto result = client->GetTableSchemaFromSysCatalog(
          tablet_peer->tablet()->metadata()->table_id(), from_op_id.snapshot_time());
      // Failed to get specific schema version from the system catalog, use the latest
      // schema version for the key-value decoding.
      if (!result.ok()) {
        schema = *tablet_peer->tablet()->schema().get();
        schema_version = tablet_peer->tablet()->metadata()->schema_version();
        LOG(WARNING) << "Failed to get the specific schema version from system catalog for table: "
                     << tablet_peer->tablet()->metadata()->table_name()
                     << " proceedings with the latest schema version.";
      } else {
        schema = result->first;
        schema_version = result->second;
      }
      FillDDLInfo(tablet_peer, schema, schema_version, resp);

      int limit = FLAGS_cdc_snapshot_batch_size;
      int fetched = 0;
      std::vector<QLTableRow> rows;
      QLTableRow row;
      auto iter = VERIFY_RESULT(tablet_peer->tablet()->CreateCDCSnapshotIterator(
          schema.CopyWithoutColumnIds(), time, nextKey));
      while (VERIFY_RESULT(iter->HasNext()) && fetched < limit) {
        RETURN_NOT_OK(iter->NextRow(&row));
        RETURN_NOT_OK(PopulateCDCSDKSnapshotRecord(
            resp, &row, schema, tablet_peer, time, enum_oid_label_map, composite_atts_map));
        fetched++;
      }
      docdb::SubDocKey sub_doc_key;
      RETURN_NOT_OK(iter->GetNextReadSubDocKey(&sub_doc_key));

      // Snapshot ends when next key is empty.
      if (sub_doc_key.doc_key().empty()) {
        VLOG(1) << "Setting next sub doc key empty ";
        // Get the checkpoint or read the checkpoint from the table/cache.
        SetCheckpoint(from_op_id.term(), from_op_id.index(), 0, "", 0, &checkpoint, nullptr);
        checkpoint_updated = true;
      } else {
        VLOG(1) << "Setting next sub doc key is " << sub_doc_key.Encode().ToStringBuffer();

        checkpoint.set_write_id(-1);
        SetCheckpoint(
            from_op_id.term(), from_op_id.index(), -1, sub_doc_key.Encode().ToStringBuffer(),
            time.read.ToUint64(), &checkpoint, nullptr);
        checkpoint_updated = true;
      }
    }
  } else if (!from_op_id.key().empty() && from_op_id.write_id() != 0) {
    std::string reverse_index_key = from_op_id.key();
    Slice reverse_index_key_slice(reverse_index_key);
    std::vector<docdb::IntentKeyValueForCDC> keyValueIntents;
    docdb::ApplyTransactionState stream_state;
    stream_state.key = from_op_id.key();
    stream_state.write_id = from_op_id.write_id();
    OpId last_seen_op_id;
    last_seen_op_id.term = from_op_id.term();
    last_seen_op_id.index = from_op_id.index();
    consensus::ReadOpsResult read_ops;
    uint64_t commit_timestamp = 0;

    read_ops = VERIFY_RESULT(tablet_peer->consensus()->ReadReplicatedMessagesForCDC(
        last_seen_op_id, last_readable_opid_index, deadline, true));

    if (read_ops.messages.size() != 1) {
      LOG(WARNING) << "Reading more than one raft log message while reading intents";
    }

    if (read_ops.messages[0]->op_type() == consensus::OperationType::UPDATE_TRANSACTION_OP &&
        read_ops.messages[0]->has_hybrid_time()) {
      commit_timestamp = read_ops.messages[0]->hybrid_time();
    }

    RETURN_NOT_OK(reverse_index_key_slice.consume_byte(docdb::KeyEntryTypeAsChar::kTransactionId));
    auto transaction_id = VERIFY_RESULT(DecodeTransactionId(&reverse_index_key_slice));

    RETURN_NOT_OK(ProcessIntents(
<<<<<<< HEAD
        op_id, transaction_id, stream_metadata, enum_oid_label_map, resp, &consumption, &checkpoint,
        tablet_peer, &keyValueIntents, &stream_state, nullptr, commit_timestamp));
=======
        op_id, transaction_id, stream_metadata, enum_oid_label_map, composite_atts_map, resp,
        &consumption, &checkpoint, tablet_peer, &keyValueIntents, &stream_state, client,
        cached_schema, cached_schema_version));
>>>>>>> b01a22b4

    if (checkpoint.write_id() == 0 && checkpoint.key().empty()) {
      last_streamed_op_id->term = checkpoint.term();
      last_streamed_op_id->index = checkpoint.index();
    }
    checkpoint_updated = true;
  } else {
    RequestScope request_scope;
    OpId last_seen_op_id = op_id;

    // It's possible that a batch of messages in read_ops after fetching from
    // 'ReadReplicatedMessagesForCDC' , will not have any actionable messages. In which case we
    // keep retrying by fetching the next batch, until either we get an actionable message or reach
    // the 'last_readable_opid_index'.
    consensus::ReadOpsResult read_ops;
    do {
      read_ops = VERIFY_RESULT(tablet_peer->consensus()->ReadReplicatedMessagesForCDC(
          last_seen_op_id, last_readable_opid_index, deadline));

      if (read_ops.read_from_disk_size && mem_tracker) {
        consumption = ScopedTrackedConsumption(mem_tracker, read_ops.read_from_disk_size);
      }

      auto txn_participant = tablet_peer->tablet()->transaction_participant();
      if (txn_participant) {
        request_scope = VERIFY_RESULT(RequestScope::Create(txn_participant));
      }
      have_more_messages = read_ops.have_more_messages;

      Schema current_schema;
      bool pending_intents = false;
      bool schema_streamed = false;

      if (read_ops.messages.empty()) {
        VLOG_WITH_FUNC(1) << "Did not get any messages with current batch of 'read_ops'."
                          << "last_seen_op_id: " << last_seen_op_id << ", last_readable_opid_index "
                          << *last_readable_opid_index;
        break;
      }

      for (const auto& msg : read_ops.messages) {
        last_seen_op_id.term = msg->id().term();
        last_seen_op_id.index = msg->id().index();
        if (!schema_streamed && !(**cached_schema).initialized()) {
          auto result = client->GetTableSchemaFromSysCatalog(
              tablet_peer->tablet()->metadata()->table_id(), msg->hybrid_time());
          // Failed to get specific schema version from the system catalog, use the latest
          // schema version for the key-value decoding.
          if (!result.ok()) {
            current_schema.CopyFrom(*tablet_peer->tablet()->schema().get());
            *cached_schema_version = tablet_peer->tablet()->metadata()->schema_version();
            LOG(DFATAL)
                << "Failed to get the specific schema version from system catalog for table: "
                << tablet_peer->tablet()->metadata()->table_name()
                << " with read hybrid time: " << msg->hybrid_time();
          } else {
            current_schema = result->first;
            *cached_schema_version = result->second;
          }
          VLOG(1) << "Found schema version:" << *cached_schema_version
                  << " for table : " << tablet_peer->tablet()->metadata()->table_name()
                  << " from system catalog table with read hybrid time: " << msg->hybrid_time();
          schema_streamed = true;
          *cached_schema = std::make_shared<Schema>(std::move(current_schema));
          FillDDLInfo(tablet_peer, current_schema, *cached_schema_version, resp);
        } else {
          current_schema = **cached_schema;
        }

        switch (msg->op_type()) {
          case consensus::OperationType::UPDATE_TRANSACTION_OP:
            // Ignore intents.
            // Read from IntentDB after they have been applied.
            if (msg->transaction_state().status() == TransactionStatus::APPLYING) {
              auto txn_id = VERIFY_RESULT(
                  FullyDecodeTransactionId(msg->transaction_state().transaction_id()));
              auto result = GetTransactionStatus(txn_id, tablet_peer->Now(), txn_participant);
              std::vector<docdb::IntentKeyValueForCDC> intents;
              docdb::ApplyTransactionState new_stream_state;

              *commit_timestamp = msg->transaction_state().commit_hybrid_time();
              op_id.term = msg->id().term();
              op_id.index = msg->id().index();
              RETURN_NOT_OK(ProcessIntents(
<<<<<<< HEAD
                  op_id, txn_id, stream_metadata, enum_oid_label_map, resp, &consumption,
                  &checkpoint, tablet_peer, &intents, &new_stream_state, &current_schema,
                  msg->transaction_state().commit_hybrid_time()));
=======
                  op_id, txn_id, stream_metadata, enum_oid_label_map, composite_atts_map, resp,
                  &consumption, &checkpoint, tablet_peer, &intents, &new_stream_state, client,
                  cached_schema, cached_schema_version));
>>>>>>> b01a22b4

              if (new_stream_state.write_id != 0 && !new_stream_state.key.empty()) {
                pending_intents = true;
                VLOG(1) << "There are pending intents for the transaction id " << txn_id
                        << " with apply record OpId: " << op_id;
              } else {
                last_streamed_op_id->term = msg->id().term();
                last_streamed_op_id->index = msg->id().index();
              }
            }
            checkpoint_updated = true;
            break;

          case consensus::OperationType::WRITE_OP: {
            const auto& batch = msg->write().write_batch();

            if (!batch.has_transaction()) {
              RETURN_NOT_OK(PopulateCDCSDKWriteRecord(
                  msg, stream_metadata, tablet_peer, enum_oid_label_map, composite_atts_map, resp,
                  current_schema));

              SetCheckpoint(
                  msg->id().term(), msg->id().index(), 0, "", 0, &checkpoint, last_streamed_op_id);
              checkpoint_updated = true;
            }
          }
          break;

          case consensus::OperationType::CHANGE_METADATA_OP: {
            RETURN_NOT_OK(SchemaFromPB(msg->change_metadata_request().schema(), &current_schema));
            const std::string& table_name = tablet_peer->tablet()->metadata()->table_name();
            *cached_schema = std::make_shared<Schema>(std::move(current_schema));
            // CHANGE_METADATA_OP read can be an entry from the past unsuccessful
            // alter schema operation and there is no way to distinguish successful vs unsuccessful
            // CHANGE_METADATA_OP, cross-compare the schema version against the schema we read
            // from system catalog based on the specific read_hybrid_time.
            *cached_schema_version = msg->change_metadata_request().schema_version();
            auto result = client->GetTableSchemaFromSysCatalog(
                tablet_peer->tablet()->metadata()->table_id(), msg->hybrid_time());
            if (!result.ok()) {
              LOG(WARNING)
                  << "Failed to get the specific schema version from system catalog for table: "
                  << tablet_peer->tablet()->metadata()->table_name()
                  << " proceedings with the table schema version got with CHANGE_METADATA_OP.";
            } else if (*cached_schema_version != result->second) {
              current_schema = result->first;
              *cached_schema = std::make_shared<Schema>(result->first);
              *cached_schema_version = result->second;
            }
            if ((resp->cdc_sdk_proto_records_size() > 0 &&
                 resp->cdc_sdk_proto_records(resp->cdc_sdk_proto_records_size() - 1)
                         .row_message()
                         .op() == RowMessage_Op_DDL)) {
              if ((resp->cdc_sdk_proto_records(resp->cdc_sdk_proto_records_size() - 1)
                       .row_message()
                       .schema_version() != *cached_schema_version)) {
                RETURN_NOT_OK(PopulateCDCSDKDDLRecord(
                    msg, resp->add_cdc_sdk_proto_records(), table_name, current_schema));
              }
            } else {
              RETURN_NOT_OK(PopulateCDCSDKDDLRecord(
                  msg, resp->add_cdc_sdk_proto_records(), table_name, current_schema));
            }
            SetCheckpoint(
                msg->id().term(), msg->id().index(), 0, "", 0, &checkpoint, last_streamed_op_id);
            checkpoint_updated = true;
          }
          break;

          case consensus::OperationType::TRUNCATE_OP: {
            if (FLAGS_stream_truncate_record) {
              RETURN_NOT_OK(PopulateCDCSDKTruncateRecord(
                  msg, resp->add_cdc_sdk_proto_records(), current_schema));
              SetCheckpoint(
                  msg->id().term(), msg->id().index(), 0, "", 0, &checkpoint, last_streamed_op_id);
              checkpoint_updated = true;
            }
          }
          break;

          case yb::consensus::OperationType::SPLIT_OP: {
            // It is possible that we found records corresponding to SPLIT_OP even when it failed.
            // We first verify if a split has indeed occured succesfully on the tablet by checking:
            // 1. There are two children tablets for the tablet
            // 2. The split op is the last operation on the tablet
            // If either of the conditions are false, we will know the splitOp is not succesfull.
            const TableId& table_id = tablet_peer->tablet()->metadata()->table_id();

            if (!(VerifyTabletSplitOnParentTablet(table_id, tablet_id, msg, client))) {
              // We could verify the tablet split succeeded. This is possible when the child tablets
              // of a split are not running yet.
              LOG(INFO) << "Found SPLIT_OP record with index: " << msg->id()
                        << ", but did not find any children tablets for the tablet: " << tablet_id
                        << ". This is possible when the child tablets are not up and running yet.";
            } else {
              if (checkpoint_updated) {
                // If we have records which are yet to be streamed which we discovered in the same
                // 'GetChangesForCDCSDK' call, we will not update the checkpoint to the SplitOp
                // record's OpId and return the records seen till now. Next time the client will
                // call 'GetChangesForCDCSDK' with the OpId just before the SplitOp's record.
                LOG(INFO) << "Found SPLIT_OP record with OpId: " << msg->id()
                          << ", for parent tablet: " << tablet_id
                          << ", will stream all seen records until now.";
              } else {
                // If 'GetChangesForCDCSDK' was called with the OpId just before the SplitOp's
                // record, and if there is no more data to stream and we can notify the client
                // about the split and update the checkpoint. At this point, we will store the
                // split_op_id.
                LOG(INFO) << "Found SPLIT_OP record with OpId: " << msg->id()
                          << ", for parent tablet: " << tablet_id
                          << ", and if we did not see any other records we will report the tablet "
                             "split to the client";
                SetCheckpoint(
                    msg->id().term(), msg->id().index(), 0, "", 0, &checkpoint,
                    last_streamed_op_id);
                checkpoint_updated = true;
                split_op_id = OpId::FromPB(msg->id());
              }
            }
          }
          break;

          default:
            // Nothing to do for other operation types.
            break;
        }

        if (pending_intents) break;

        ht_of_last_returned_message = HybridTime(msg->hybrid_time());
      }
      if (read_ops.messages.size() > 0) {
        *msgs_holder = consensus::ReplicateMsgsHolder(
            nullptr, std::move(read_ops.messages), std::move(consumption));
      }

      if (!checkpoint_updated) {
        LOG_WITH_FUNC(INFO)
            << "The last batch of 'read_ops' had no actionable message. last_see_op_id: "
            << last_seen_op_id << ", last_readable_opid_index: " << *last_readable_opid_index
            << ". Will retry and get another batch";
      }
    } while (!checkpoint_updated && last_readable_opid_index &&
             last_seen_op_id.index < *last_readable_opid_index);
  }

  // If the split_op_id is equal to the checkpoint i.e the OpId of the last actionable message, we
  // know that after the split there are no more actionable messages, and this confirms that the
  // SPLIT OP was succesfull.
  if (split_op_id.term == checkpoint.term() && split_op_id.index == checkpoint.index()) {
    report_tablet_split = true;
  }

  if (consumption) {
    consumption.Add(resp->SpaceUsedLong());
  }

  auto safe_time = GetCDCSDKSafeTimeForTarget(
      leader_safe_time.get(), ht_of_last_returned_message, have_more_messages);
  resp->set_safe_hybrid_time(safe_time.ToUint64());

  checkpoint_updated ? resp->mutable_cdc_sdk_checkpoint()->CopyFrom(checkpoint)
                     : resp->mutable_cdc_sdk_checkpoint()->CopyFrom(from_op_id);

  if (last_streamed_op_id->index > 0) {
    last_streamed_op_id->ToPB(resp->mutable_checkpoint()->mutable_op_id());
  }
  if (checkpoint_updated) {
    VLOG(1) << "The cdcsdk checkpoint is updated " << resp->cdc_sdk_checkpoint().ShortDebugString();
    VLOG(1) << "The checkpoint is updated " << resp->checkpoint().ShortDebugString();
  } else {
    VLOG(1) << "The cdcsdk checkpoint is not  updated "
            << resp->cdc_sdk_checkpoint().ShortDebugString();
    VLOG(1) << "The checkpoint is not updated " << resp->checkpoint().ShortDebugString();
  }

  if (report_tablet_split) {
    return STATUS_FORMAT(
        TabletSplit, "Tablet Split on tablet: $0, no more records to stream", tablet_id);
  }

  return Status::OK();
}

}  // namespace cdc
}  // namespace yb<|MERGE_RESOLUTION|>--- conflicted
+++ resolved
@@ -72,18 +72,10 @@
 
 template <class Value>
 Status AddColumnToMap(
-<<<<<<< HEAD
     const std::shared_ptr<tablet::TabletPeer>& tablet_peer, const ColumnSchema& col_schema,
-    const Value& col, const EnumOidLabelMap& enum_oid_label_map, DatumMessagePB* cdc_datum_message,
+    const Value& col, const EnumOidLabelMap& enum_oid_label_map,
+    const CompositeAttsMap& composite_atts_map, DatumMessagePB* cdc_datum_message,
     const QLValuePB* old_ql_value_passed) {
-=======
-    const std::shared_ptr<tablet::TabletPeer>& tablet_peer,
-    const ColumnSchema& col_schema,
-    const Value& col,
-    const EnumOidLabelMap& enum_oid_label_map,
-    const CompositeAttsMap& composite_atts_map,
-    DatumMessagePB* cdc_datum_message) {
->>>>>>> b01a22b4
   cdc_datum_message->set_column_name(col_schema.name());
   QLValuePB ql_value;
   if (tablet_peer->tablet()->table_type() == PGSQL_TABLE_TYPE) {
@@ -124,36 +116,23 @@
 
 Status AddPrimaryKey(
     const std::shared_ptr<tablet::TabletPeer>& tablet_peer, const docdb::SubDocKey& decoded_key,
-<<<<<<< HEAD
-    const Schema& tablet_schema, const EnumOidLabelMap& enum_oid_label_map, RowMessage* row_message,
+    const Schema& tablet_schema, const EnumOidLabelMap& enum_oid_label_map,
+    const CompositeAttsMap& composite_atts_map, RowMessage* row_message,
     const StreamMetadata& metadata) {
   size_t i = 0;
   for (const auto& col : decoded_key.doc_key().hashed_group()) {
     DatumMessagePB* tuple = AddTuple(row_message, metadata);
     RETURN_NOT_OK(AddColumnToMap(
-        tablet_peer, tablet_schema.column(i), col, enum_oid_label_map, tuple, nullptr));
-=======
-    const Schema& tablet_schema, const EnumOidLabelMap& enum_oid_label_map,
-    const CompositeAttsMap& composite_atts_map, RowMessage* row_message) {
-  size_t i = 0;
-  for (const auto& col : decoded_key.doc_key().hashed_group()) {
-    DatumMessagePB* tuple = AddTuple(row_message);
-    RETURN_NOT_OK(AddColumnToMap(
-        tablet_peer, tablet_schema.column(i), col, enum_oid_label_map, composite_atts_map, tuple));
->>>>>>> b01a22b4
+        tablet_peer, tablet_schema.column(i), col, enum_oid_label_map, composite_atts_map, tuple,
+        nullptr));
     i++;
   }
 
   for (const auto& col : decoded_key.doc_key().range_group()) {
-<<<<<<< HEAD
     DatumMessagePB* tuple = AddTuple(row_message, metadata);
     RETURN_NOT_OK(AddColumnToMap(
-        tablet_peer, tablet_schema.column(i), col, enum_oid_label_map, tuple, nullptr));
-=======
-    DatumMessagePB* tuple = AddTuple(row_message);
-    RETURN_NOT_OK(AddColumnToMap(
-        tablet_peer, tablet_schema.column(i), col, enum_oid_label_map, composite_atts_map, tuple));
->>>>>>> b01a22b4
+        tablet_peer, tablet_schema.column(i), col, enum_oid_label_map, composite_atts_map, tuple,
+        nullptr));
     i++;
   }
   return Status::OK();
@@ -187,9 +166,8 @@
 }
 
 bool IsInsertOrUpdate(const RowMessage& row_message) {
-  return row_message.IsInitialized()  &&
-         (row_message.op() == RowMessage_Op_INSERT
-          || row_message.op() == RowMessage_Op_UPDATE);
+  return row_message.IsInitialized() &&
+         (row_message.op() == RowMessage_Op_INSERT || row_message.op() == RowMessage_Op_UPDATE);
 }
 
 void MakeNewProtoRecord(
@@ -218,8 +196,8 @@
 Status PopulateBeforeImage(
     const std::shared_ptr<tablet::TabletPeer>& tablet_peer, const ReadHybridTime& read_time,
     RowMessage* row_message, const EnumOidLabelMap& enum_oid_label_map,
-    const docdb::SubDocKey& decoded_primary_key, const Schema& schema,
-    const SchemaVersion schema_version) {
+    const CompositeAttsMap& composite_atts_map, const docdb::SubDocKey& decoded_primary_key,
+    const Schema& schema, const SchemaVersion schema_version) {
   auto tablet = tablet_peer->shared_tablet();
   auto docdb = tablet->doc_db();
 
@@ -243,7 +221,7 @@
       RETURN_NOT_OK(row.GetValue(schema.column_id(index), &ql_value));
       if (!ql_value.IsNull()) {
         RETURN_NOT_OK(AddColumnToMap(
-            tablet_peer, columns[index], PrimitiveValue(), enum_oid_label_map,
+            tablet_peer, columns[index], PrimitiveValue(), enum_oid_label_map, composite_atts_map,
             row_message->add_old_tuple(), &ql_value.value()));
       }
     }
@@ -275,12 +253,8 @@
     }
     const ColumnSchema& col = VERIFY_RESULT(schema.column_by_id(column_data.id));
     RETURN_NOT_OK(AddColumnToMap(
-<<<<<<< HEAD
-        tablet_peer, col, pv, enum_oid_label_map, row_message->add_new_tuple(), nullptr));
-=======
-        tablet_peer, col, pv, enum_oid_label_map, composite_atts_map,
-        row_message->add_new_tuple()));
->>>>>>> b01a22b4
+        tablet_peer, col, pv, enum_oid_label_map, composite_atts_map, row_message->add_new_tuple(),
+        nullptr));
     row_message->add_old_tuple();
   }
 
@@ -318,11 +292,8 @@
     IntraTxnWriteId* write_id,
     std::string* reverse_index_key,
     Schema* old_schema,
-<<<<<<< HEAD
+    SchemaVersion schema_version,
     const uint64_t& commit_time) {
-=======
-    SchemaVersion schema_version) {
->>>>>>> b01a22b4
   bool colocated = tablet_peer->tablet()->metadata()->colocated();
   Schema& schema = *old_schema;
   std::string table_name = tablet_peer->tablet()->metadata()->table_name();
@@ -393,7 +364,7 @@
               auto hybrid_time = commit_time - 1;
               RETURN_NOT_OK(PopulateBeforeImage(
                   tablet_peer, ReadHybridTime::FromUint64(hybrid_time), row_message,
-                  enum_oid_label_map, prev_decoded_key, schema,
+                  enum_oid_label_map, composite_atts_map, prev_decoded_key, schema,
                   tablet_peer->tablet()->metadata()->schema_version()));
             } else {
               for (size_t index = 0; index < schema.num_columns(); ++index) {
@@ -448,7 +419,6 @@
 
       // Write pair contains record for different row. Create a new CDCRecord in this case.
       row_message->set_transaction_id(transaction_id.ToString());
-<<<<<<< HEAD
       row_message->set_commit_time(intent.intent_ht.hybrid_time().ToUint64());
 
       if ((metadata.record_type == cdc::CDCRecordType::ALL) &&
@@ -462,12 +432,14 @@
           auto hybrid_time = commit_time - 1;
           RETURN_NOT_OK(PopulateBeforeImage(
               tablet_peer, ReadHybridTime::FromUint64(hybrid_time), row_message, enum_oid_label_map,
-              decoded_key, schema, tablet_peer->tablet()->metadata()->schema_version()));
+              composite_atts_map, decoded_key, schema,
+              tablet_peer->tablet()->metadata()->schema_version()));
         }
 
         if (row_message->old_tuple_size() == 0) {
           RETURN_NOT_OK(AddPrimaryKey(
-              tablet_peer, decoded_key, schema, enum_oid_label_map, row_message, metadata));
+              tablet_peer, decoded_key, schema, enum_oid_label_map, composite_atts_map, row_message,
+              metadata));
         } else {
           for (size_t index = 0; index < schema.num_columns(); ++index) {
             row_message->add_new_tuple();
@@ -475,12 +447,9 @@
         }
       } else {
         RETURN_NOT_OK(AddPrimaryKey(
-            tablet_peer, decoded_key, schema, enum_oid_label_map, row_message, metadata));
-      }
-=======
-      RETURN_NOT_OK(AddPrimaryKey(
-          tablet_peer, decoded_key, schema, enum_oid_label_map, composite_atts_map, row_message));
->>>>>>> b01a22b4
+            tablet_peer, decoded_key, schema, enum_oid_label_map, composite_atts_map, row_message,
+            metadata));
+      }
     }
 
     prev_key = primary_key;
@@ -508,12 +477,7 @@
 
           RETURN_NOT_OK(AddColumnToMap(
               tablet_peer, col, decoded_value.primitive_value(), enum_oid_label_map,
-<<<<<<< HEAD
-              row_message->add_new_tuple(), nullptr));
-=======
-              composite_atts_map, row_message->add_new_tuple()));
-          row_message->add_old_tuple();
->>>>>>> b01a22b4
+              composite_atts_map, row_message->add_new_tuple(), nullptr));
 
         } else if (column_id_opt && column_id_opt->type() != docdb::KeyEntryType::kSystemColumnId) {
           LOG(DFATAL) << "Unexpected value type in key: " << column_id_opt->type()
@@ -544,7 +508,7 @@
             auto hybrid_time = commit_time - 1;
             RETURN_NOT_OK(PopulateBeforeImage(
                 tablet_peer, ReadHybridTime::FromUint64(hybrid_time), row_message,
-                enum_oid_label_map, decoded_key, schema,
+                enum_oid_label_map, composite_atts_map, decoded_key, schema,
                 tablet_peer->tablet()->metadata()->schema_version()));
           } else {
             for (size_t index = 0; index < schema.num_columns(); ++index) {
@@ -569,7 +533,8 @@
         auto hybrid_time = commit_time - 1;
         RETURN_NOT_OK(PopulateBeforeImage(
             tablet_peer, ReadHybridTime::FromUint64(hybrid_time), row_message, enum_oid_label_map,
-            prev_decoded_key, schema, tablet_peer->tablet()->metadata()->schema_version()));
+            composite_atts_map, prev_decoded_key, schema,
+            tablet_peer->tablet()->metadata()->schema_version()));
       } else {
         for (size_t index = 0; index < schema.num_columns(); ++index) {
           row_message->add_old_tuple();
@@ -668,17 +633,17 @@
         }
       }
 
-<<<<<<< HEAD
       if ((metadata.record_type == cdc::CDCRecordType::ALL) &&
           (row_message->op() == RowMessage_Op_DELETE)) {
         RETURN_NOT_OK(PopulateBeforeImage(
             tablet_peer, ReadHybridTime::FromUint64(msg->hybrid_time() - 1), row_message,
-            enum_oid_label_map, decoded_key, schema,
+            enum_oid_label_map, composite_atts_map, decoded_key, schema,
             tablet_peer->tablet()->metadata()->schema_version()));
 
         if (row_message->old_tuple_size() == 0) {
           RETURN_NOT_OK(AddPrimaryKey(
-              tablet_peer, decoded_key, schema, enum_oid_label_map, row_message, metadata));
+              tablet_peer, decoded_key, schema, enum_oid_label_map, composite_atts_map, row_message,
+              metadata));
         } else {
           for (size_t index = 0; index < schema.num_columns(); ++index) {
             row_message->add_new_tuple();
@@ -686,12 +651,9 @@
         }
       } else {
         RETURN_NOT_OK(AddPrimaryKey(
-            tablet_peer, decoded_key, schema, enum_oid_label_map, row_message, metadata));
-      }
-=======
-      RETURN_NOT_OK(AddPrimaryKey(
-          tablet_peer, decoded_key, schema, enum_oid_label_map, composite_atts_map, row_message));
->>>>>>> b01a22b4
+            tablet_peer, decoded_key, schema, enum_oid_label_map, composite_atts_map, row_message,
+            metadata));
+      }
       // Process intent records.
       row_message->set_commit_time(msg->hybrid_time());
     }
@@ -714,22 +676,16 @@
 
           RETURN_NOT_OK(AddColumnToMap(
               tablet_peer, col, decoded_value.primitive_value(), enum_oid_label_map,
-<<<<<<< HEAD
-              row_message->add_new_tuple(), nullptr));
+              composite_atts_map, row_message->add_new_tuple(), nullptr));
           if ((metadata.record_type == cdc::CDCRecordType::ALL) &&
               (row_message->op() == RowMessage_Op_UPDATE)) {
             RETURN_NOT_OK(PopulateBeforeImage(
                 tablet_peer, ReadHybridTime::FromUint64(msg->hybrid_time() - 1), row_message,
-                enum_oid_label_map, decoded_key, schema,
+                enum_oid_label_map, composite_atts_map, decoded_key, schema,
                 tablet_peer->tablet()->metadata()->schema_version()));
           } else {
             row_message->add_old_tuple();
           }
-=======
-              composite_atts_map, row_message->add_new_tuple()));
-          row_message->add_old_tuple();
-
->>>>>>> b01a22b4
         } else if (column_id.type() != docdb::KeyEntryType::kSystemColumnId) {
           LOG(DFATAL) << "Unexpected value type in key: " << column_id.type();
         }
@@ -839,14 +795,10 @@
     const std::shared_ptr<tablet::TabletPeer>& tablet_peer,
     std::vector<docdb::IntentKeyValueForCDC>* keyValueIntents,
     docdb::ApplyTransactionState* stream_state,
-<<<<<<< HEAD
-    Schema* schema,
-    const uint64_t& commit_time) {
-=======
     client::YBClient* client,
     std::shared_ptr<Schema>* cached_schema,
-    SchemaVersion* cached_schema_version) {
->>>>>>> b01a22b4
+    SchemaVersion* cached_schema_version,
+    const uint64_t& commit_time) {
   if (stream_state->key.empty() && stream_state->write_id == 0) {
     CDCSDKProtoRecordPB* proto_record = resp->add_cdc_sdk_proto_records();
     RowMessage* row_message = proto_record->mutable_row_message();
@@ -886,10 +838,9 @@
       if (!result.ok()) {
         current_schema.CopyFrom(*tablet_peer->tablet()->schema().get());
         *cached_schema_version = tablet_peer->tablet()->metadata()->schema_version();
-        LOG(DFATAL)
-            << "Failed to get the specific schema version from system catalog for table: "
-            << tablet_peer->tablet()->metadata()->table_name()
-            << " with read hybrid time: " << keyValue.intent_ht.hybrid_time().ToUint64();
+        LOG(DFATAL) << "Failed to get the specific schema version from system catalog for table: "
+                    << tablet_peer->tablet()->metadata()->table_name()
+                    << " with read hybrid time: " << keyValue.intent_ht.hybrid_time().ToUint64();
       } else {
         current_schema = result->first;
         *cached_schema_version = result->second;
@@ -914,14 +865,9 @@
 
   // Need to populate the CDCSDKRecords
   RETURN_NOT_OK(PopulateCDCSDKIntentRecord(
-<<<<<<< HEAD
-      op_id, transaction_id, *keyValueIntents, metadata, tablet_peer, enum_oid_label_map, resp,
-      consumption, &write_id, &reverse_index_key, schema, commit_time));
-=======
       op_id, transaction_id, *keyValueIntents, metadata, tablet_peer, enum_oid_label_map,
       composite_atts_map, resp, consumption, &write_id, &reverse_index_key, &current_schema,
-      *cached_schema_version));
->>>>>>> b01a22b4
+      *cached_schema_version, commit_time));
 
   SetTermIndex(op_id.term, op_id.index, checkpoint);
 
@@ -972,8 +918,8 @@
     cdc_datum_message = row_message->add_new_tuple();
     cdc_datum_message->set_column_name(col_schema.name());
 
-    if (value && value->value_case() != QLValuePB::VALUE_NOT_SET
-        && col_schema.pg_type_oid() != 0 /*kInvalidOid*/) {
+    if (value && value->value_case() != QLValuePB::VALUE_NOT_SET &&
+        col_schema.pg_type_oid() != 0 /*kInvalidOid*/) {
       RETURN_NOT_OK(docdb::SetValueFromQLBinaryWrapper(
           *value, col_schema.pg_type_oid(), enum_oid_label_map, composite_atts_map,
           cdc_datum_message));
@@ -1201,14 +1147,9 @@
     auto transaction_id = VERIFY_RESULT(DecodeTransactionId(&reverse_index_key_slice));
 
     RETURN_NOT_OK(ProcessIntents(
-<<<<<<< HEAD
-        op_id, transaction_id, stream_metadata, enum_oid_label_map, resp, &consumption, &checkpoint,
-        tablet_peer, &keyValueIntents, &stream_state, nullptr, commit_timestamp));
-=======
         op_id, transaction_id, stream_metadata, enum_oid_label_map, composite_atts_map, resp,
         &consumption, &checkpoint, tablet_peer, &keyValueIntents, &stream_state, client,
-        cached_schema, cached_schema_version));
->>>>>>> b01a22b4
+        cached_schema, cached_schema_version, commit_timestamp));
 
     if (checkpoint.write_id() == 0 && checkpoint.key().empty()) {
       last_streamed_op_id->term = checkpoint.term();
@@ -1293,15 +1234,10 @@
               op_id.term = msg->id().term();
               op_id.index = msg->id().index();
               RETURN_NOT_OK(ProcessIntents(
-<<<<<<< HEAD
-                  op_id, txn_id, stream_metadata, enum_oid_label_map, resp, &consumption,
-                  &checkpoint, tablet_peer, &intents, &new_stream_state, &current_schema,
-                  msg->transaction_state().commit_hybrid_time()));
-=======
                   op_id, txn_id, stream_metadata, enum_oid_label_map, composite_atts_map, resp,
                   &consumption, &checkpoint, tablet_peer, &intents, &new_stream_state, client,
-                  cached_schema, cached_schema_version));
->>>>>>> b01a22b4
+                  cached_schema, cached_schema_version,
+                  msg->transaction_state().commit_hybrid_time()));
 
               if (new_stream_state.write_id != 0 && !new_stream_state.key.empty()) {
                 pending_intents = true;
@@ -1327,8 +1263,7 @@
                   msg->id().term(), msg->id().index(), 0, "", 0, &checkpoint, last_streamed_op_id);
               checkpoint_updated = true;
             }
-          }
-          break;
+          } break;
 
           case consensus::OperationType::CHANGE_METADATA_OP: {
             RETURN_NOT_OK(SchemaFromPB(msg->change_metadata_request().schema(), &current_schema));
@@ -1368,8 +1303,7 @@
             SetCheckpoint(
                 msg->id().term(), msg->id().index(), 0, "", 0, &checkpoint, last_streamed_op_id);
             checkpoint_updated = true;
-          }
-          break;
+          } break;
 
           case consensus::OperationType::TRUNCATE_OP: {
             if (FLAGS_stream_truncate_record) {
@@ -1379,8 +1313,7 @@
                   msg->id().term(), msg->id().index(), 0, "", 0, &checkpoint, last_streamed_op_id);
               checkpoint_updated = true;
             }
-          }
-          break;
+          } break;
 
           case yb::consensus::OperationType::SPLIT_OP: {
             // It is possible that we found records corresponding to SPLIT_OP even when it failed.
@@ -1421,8 +1354,7 @@
                 split_op_id = OpId::FromPB(msg->id());
               }
             }
-          }
-          break;
+          } break;
 
           default:
             // Nothing to do for other operation types.
