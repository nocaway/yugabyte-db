--- conflicted
+++ resolved
@@ -273,11 +273,7 @@
           col_count = schema.num_key_columns() - 1;
         } else {
           SetOperation(row_message, OpType::UPDATE, schema);
-<<<<<<< HEAD
           *write_id = intent.write_id;
-=======
-          col_count = schema.num_columns() - 1;
->>>>>>> f5fce72d
         }
       }
 
