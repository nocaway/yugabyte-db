--- conflicted
+++ resolved
@@ -277,15 +277,9 @@
   Result<OpId> TabletLeaderLatestEntryOpId(const TabletId& tablet_id);
 
   Result<client::internal::RemoteTabletPtr> GetRemoteTablet(const TabletId& tablet_id);
-<<<<<<< HEAD
-  Result<client::internal::RemoteTabletServer*> GetLeaderTServer(const TabletId& tablet_id);
-  Status GetTServers(
-      const TabletId& tablet_id, std::vector<client::internal::RemoteTabletServer*>* servers);
-=======
   Result<client::internal::RemoteTabletServer *> GetLeaderTServer(const TabletId& tablet_id);
   Status GetTServers(const TabletId& tablet_id,
                      std::vector<client::internal::RemoteTabletServer*>* servers);
->>>>>>> f6ea7d4a
 
   std::shared_ptr<CDCServiceProxy> GetCDCServiceProxy(client::internal::RemoteTabletServer* ts);
 
