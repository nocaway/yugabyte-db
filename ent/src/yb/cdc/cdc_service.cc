// Copyright (c) YugaByte, Inc.
//
// Licensed under the Apache License, Version 2.0 (the "License"); you may not use this file except
// in compliance with the License.  You may obtain a copy of the License at
//
// http://www.apache.org/licenses/LICENSE-2.0
//
// Unless required by applicable law or agreed to in writing, software distributed under the License
// is distributed on an "AS IS" BASIS, WITHOUT WARRANTIES OR CONDITIONS OF ANY KIND, either express
// or implied.  See the License for the specific language governing permissions and limitations
// under the License.

#include "yb/cdc/cdc_service.h"

#include <algorithm>
#include <chrono>
#include <memory>

#include <boost/multi_index/hashed_index.hpp>
#include <boost/multi_index/mem_fun.hpp>
#include <boost/multi_index/member.hpp>
#include <boost/multi_index_container.hpp>

#include "yb/cdc/cdc_producer.h"
#include "yb/cdc/cdc_rpc.h"
#include "yb/cdc/cdc_service.proxy.h"
#include "yb/cdc/cdc_service_context.h"

#include "yb/client/client.h"
#include "yb/client/meta_cache.h"
#include "yb/client/schema.h"
#include "yb/client/session.h"
#include "yb/client/table.h"
#include "yb/client/table_alterer.h"
#include "yb/client/table_handle.h"
#include "yb/client/yb_op.h"
#include "yb/client/yb_table_name.h"

#include "yb/common/entity_ids.h"
#include "yb/common/pg_system_attr.h"
#include "yb/common/ql_expr.h"
#include "yb/common/ql_value.h"
#include "yb/common/schema.h"
#include "yb/common/wire_protocol.h"

#include "yb/consensus/log.h"
#include "yb/consensus/log_reader.h"
#include "yb/consensus/raft_consensus.h"
#include "yb/consensus/replicate_msgs_holder.h"

#include "yb/gutil/dynamic_annotations.h"
#include "yb/gutil/strings/join.h"

#include "yb/master/master_client.pb.h"
#include "yb/master/master_ddl.pb.h"
#include "yb/master/master_defaults.h"

#include "yb/rpc/rpc_context.h"
#include "yb/rpc/rpc_controller.h"

#include "yb/tablet/tablet_metadata.h"
#include "yb/tablet/tablet_peer.h"
#include "yb/tablet/transaction_participant.h"

#include "yb/util/debug/trace_event.h"
#include "yb/util/flag_tags.h"
#include "yb/util/format.h"
#include "yb/util/logging.h"
#include "yb/util/metrics.h"
#include "yb/util/monotime.h"
#include "yb/util/scope_exit.h"
#include "yb/util/shared_lock.h"
#include "yb/util/status_format.h"
#include "yb/util/status_log.h"
#include "yb/util/stol_utils.h"
#include "yb/util/trace.h"

#include "yb/yql/cql/ql/util/statement_result.h"

using std::max;
using std::min;
using std::pair;
using std::string;
using std::vector;

constexpr uint32_t kUpdateIntervalMs = 15 * 1000;

DEFINE_int32(
    cdc_read_rpc_timeout_ms, 30 * 1000,
    "Timeout used for CDC read rpc calls.  Reads normally occur cross-cluster.");
TAG_FLAG(cdc_read_rpc_timeout_ms, advanced);

DEFINE_int32(
    cdc_write_rpc_timeout_ms, 30 * 1000,
    "Timeout used for CDC write rpc calls.  Writes normally occur intra-cluster.");
TAG_FLAG(cdc_write_rpc_timeout_ms, advanced);

DEFINE_int32(
    cdc_ybclient_reactor_threads, 50,
    "The number of reactor threads to be used for processing ybclient "
    "requests for CDC.");
TAG_FLAG(cdc_ybclient_reactor_threads, advanced);

DEFINE_int32(
    cdc_state_checkpoint_update_interval_ms, kUpdateIntervalMs,
    "Rate at which CDC state's checkpoint is updated.");

DEFINE_string(
    certs_for_cdc_dir, "",
    "The parent directory of where all certificates for xCluster producer universes will "
    "be stored, for when the producer and consumer clusters use different certificates. "
    "Place the certificates for each producer cluster in "
    "<certs_for_cdc_dir>/<producer_cluster_id>/*.");

DEFINE_int32(
    update_min_cdc_indices_interval_secs, 60,
    "How often to read cdc_state table to get the minimum applied index for each tablet "
    "across all streams. This information is used to correctly keep log files that "
    "contain unapplied entries. This is also the rate at which a tablet's minimum "
    "replicated index across all streams is sent to the other peers in the configuration. "
    "If flag enable_log_retention_by_op_idx is disabled, this flag has no effect.");

DEFINE_int32(
    update_metrics_interval_ms, kUpdateIntervalMs, "How often to update xDC cluster metrics.");

DEFINE_bool(enable_cdc_state_table_caching, true, "Enable caching the cdc_state table schema.");

DEFINE_bool(enable_cdc_client_tablet_caching, false, "Enable caching the tablets found by client.");

DEFINE_bool(enable_collect_cdc_metrics, true, "Enable collecting cdc metrics.");

DEFINE_double(
    cdc_read_safe_deadline_ratio, .10,
    "When the heartbeat deadline has this percentage of time remaining, "
    "the master should halt tablet report processing so it can respond in time.");

DEFINE_double(
    cdc_get_changes_free_rpc_ratio, .10,
    "When the TServer only has this percentage of RPCs remaining because the rest are "
    "GetChanges, reject additional requests to throttle/backoff and prevent deadlocks.");

DEFINE_bool(
    enable_update_local_peer_min_index, false,
    "Enable each local peer to update its own log checkpoint instead of the leader "
    "updating all peers.");

DEFINE_bool(
    parallelize_bootstrap_producer, true,
    "When this is true, use the version of BootstrapProducer with batched and "
    "parallelized rpc calls. This is recommended for large input sizes");

DEFINE_test_flag(
    uint64, cdc_log_init_failure_timeout_seconds, 0,
    "Timeout in seconds for CDCServiceImpl::SetCDCCheckpoint to return log init failure");

DEFINE_int32(
    wait_replication_drain_tserver_max_retry, 3,
    "Maximum number of retry that a tserver will poll its tablets until the tablets"
    "are all caught-up in the replication, before responding to the caller.");

DEFINE_int32(
    wait_replication_drain_tserver_retry_interval_ms, 100,
    "Time in microseconds that a tserver will sleep between each iteration of polling "
    "its tablets until the tablets are all caught-up in the replication.");

DEFINE_test_flag(
    bool, block_get_changes, false,
    "For testing only. When set to true, GetChanges will not send any new changes "
    "to the consumer.");

DEFINE_test_flag(
    bool, cdc_inject_replication_index_update_failure, false,
    "Injects an error after updating a tablet's replication index entry");

DECLARE_bool(enable_log_retention_by_op_idx);

DECLARE_int32(cdc_checkpoint_opid_interval_ms);

DECLARE_int32(rpc_workers_limit);

DECLARE_int64(cdc_intent_retention_ms);

METRIC_DEFINE_entity(cdc);

METRIC_DEFINE_entity(cdcsdk);

using namespace std::literals;
using namespace std::placeholders;

namespace yb {
namespace cdc {

using client::internal::RemoteTabletServer;
using rpc::RpcContext;

constexpr int kMaxDurationForTabletLookup = 50;
const client::YBTableName kCdcStateTableName(
    YQL_DATABASE_CQL, master::kSystemNamespaceName, master::kCdcStateTableName);

MonoTime test_expire_time_cdc_log_init_failure = MonoTime::kUninitialized;

namespace {

// These are guarded by lock_.
// Map of checkpoints that have been sent to CDC consumer and stored in cdc_state.
struct TabletCheckpointInfo {
 public:
  ProducerTabletInfo producer_tablet_info;

  mutable TabletCheckpoint cdc_state_checkpoint;
  mutable TabletCheckpoint sent_checkpoint;
  mutable MemTrackerPtr mem_tracker;

  const TabletId& tablet_id() const { return producer_tablet_info.tablet_id; }

  const CDCStreamId& stream_id() const { return producer_tablet_info.stream_id; }
};

struct CDCStateMetadataInfo {
  ProducerTabletInfo producer_tablet_info;

  mutable std::string commit_timestamp;
  mutable std::shared_ptr<Schema> current_schema;
  mutable OpId last_streamed_op_id;
  mutable SchemaVersion current_schema_version;

  std::shared_ptr<MemTracker> mem_tracker;

  const TableId& tablet_id() const { return producer_tablet_info.tablet_id; }

  const CDCStreamId& stream_id() const { return producer_tablet_info.stream_id; }
};

class TabletTag;
class StreamTag;

using TabletCheckpoints = boost::multi_index_container<
    TabletCheckpointInfo,
    boost::multi_index::indexed_by<
        boost::multi_index::hashed_unique<boost::multi_index::member<
            TabletCheckpointInfo, ProducerTabletInfo, &TabletCheckpointInfo::producer_tablet_info>>,
        boost::multi_index::hashed_non_unique<
            boost::multi_index::tag<TabletTag>,
            boost::multi_index::const_mem_fun<
                TabletCheckpointInfo, const TabletId&, &TabletCheckpointInfo::tablet_id>>,
        boost::multi_index::hashed_non_unique<
            boost::multi_index::tag<StreamTag>,
            boost::multi_index::const_mem_fun<
                TabletCheckpointInfo, const CDCStreamId&, &TabletCheckpointInfo::stream_id>>>>;

using CDCStateMetadata = boost::multi_index_container<
    CDCStateMetadataInfo,
    boost::multi_index::indexed_by<
        boost::multi_index::hashed_unique<boost::multi_index::member<
            CDCStateMetadataInfo, ProducerTabletInfo, &CDCStateMetadataInfo::producer_tablet_info>>,
        boost::multi_index::hashed_non_unique<
            boost::multi_index::tag<TabletTag>,
            boost::multi_index::const_mem_fun<
                CDCStateMetadataInfo, const TabletId&, &CDCStateMetadataInfo::tablet_id>>,
        boost::multi_index::hashed_non_unique<
            boost::multi_index::tag<StreamTag>,
            boost::multi_index::const_mem_fun<
                CDCStateMetadataInfo, const CDCStreamId&, &CDCStateMetadataInfo::stream_id>>>>;

}  // namespace

class CDCServiceImpl::Impl {
 public:
  explicit Impl(CDCServiceContext* context, rw_spinlock* mutex)
      : async_client_init_(context->MakeClientInitializer(
            "cdc_client", std::chrono::milliseconds(FLAGS_cdc_read_rpc_timeout_ms))),
        mutex_(*mutex) {
    async_client_init_->Start();
  }

  void UpdateCDCStateMetadata(
      const ProducerTabletInfo& producer_tablet,
      const std::string& timestamp,
      const std::shared_ptr<Schema>& schema,
      const OpId& op_id,
      const uint32_t current_schema_version) {
    std::lock_guard<decltype(mutex_)> l(mutex_);
    auto it = cdc_state_metadata_.find(producer_tablet);
    if (it == cdc_state_metadata_.end()) {
      LOG(DFATAL) << "Failed to update the cdc state metadata for tablet id: "
                  << producer_tablet.tablet_id;
      return;
    }
    it->commit_timestamp = timestamp;
    it->current_schema = schema;
    it->last_streamed_op_id = op_id;
    it->current_schema_version = current_schema_version;
  }

  std::pair<uint32_t, std::shared_ptr<Schema>> GetOrAddSchema(
      const ProducerTabletInfo& producer_tablet, const bool need_schema_info) {
    std::lock_guard<decltype(mutex_)> l(mutex_);
    auto it = cdc_state_metadata_.find(producer_tablet);

    if (it != cdc_state_metadata_.end()) {
      if (need_schema_info) {
        it->current_schema = std::make_shared<Schema>();
        it->current_schema_version = std::numeric_limits<uint32_t>::max();
      }
      return make_pair(it->current_schema_version, it->current_schema);
    }
    CDCStateMetadataInfo info = CDCStateMetadataInfo{
        .producer_tablet_info = producer_tablet,
        .commit_timestamp = {},
        .current_schema = std::make_shared<Schema>(),
        .last_streamed_op_id = OpId(),
        .current_schema_version = std::numeric_limits<uint32_t>::max(),
        .mem_tracker = nullptr,
    };
    cdc_state_metadata_.emplace(info);
    return {info.current_schema_version, info.current_schema};
  }

  boost::optional<OpId> GetLastStreamedOpId(const ProducerTabletInfo& producer_tablet) {
    SharedLock<rw_spinlock> lock(mutex_);
    auto it = cdc_state_metadata_.find(producer_tablet);
    if (it != cdc_state_metadata_.end()) {
      return it->last_streamed_op_id;
    }
    return boost::none;
  }

  void AddTabletCheckpoint(
      OpId op_id,
      const CDCStreamId& stream_id,
      const TabletId& tablet_id,
      std::vector<ProducerTabletInfo>* producer_entries_modified) {
    ProducerTabletInfo producer_tablet{
        .universe_uuid = "", .stream_id = stream_id, .tablet_id = tablet_id};
    CoarseTimePoint time;
    int64_t active_time;

    if (producer_entries_modified) {
      producer_entries_modified->push_back(producer_tablet);
      time = CoarseMonoClock::Now();
      active_time = GetCurrentTimeMicros();
    } else {
      time = CoarseTimePoint::min();
      active_time = 0;
    }
    std::lock_guard<decltype(mutex_)> l(mutex_);
    if (!producer_entries_modified && tablet_checkpoints_.count(producer_tablet)) {
      return;
    }
    tablet_checkpoints_.emplace(TabletCheckpointInfo{
        .producer_tablet_info = producer_tablet,
        .cdc_state_checkpoint = {op_id, time, active_time},
        .sent_checkpoint = {op_id, time, active_time},
        .mem_tracker = nullptr});
  }

  void EraseTablets(
      const std::vector<ProducerTabletInfo>& producer_entries_modified,
      bool erase_cdc_states) NO_THREAD_SAFETY_ANALYSIS {
    for (const auto& entry : producer_entries_modified) {
      tablet_checkpoints_.get<TabletTag>().erase(entry.tablet_id);
      if (erase_cdc_states) {
        cdc_state_metadata_.get<TabletTag>().erase(entry.tablet_id);
      }
    }
  }

  boost::optional<int64_t> GetLastActiveTime(const ProducerTabletInfo& producer_tablet) {
    SharedLock<rw_spinlock> lock(mutex_);
    auto it = tablet_checkpoints_.find(producer_tablet);
    if (it != tablet_checkpoints_.end()) {
      // Use last_active_time from cache only if it is current.
      if (it->cdc_state_checkpoint.last_active_time > 0) {
        if (!it->cdc_state_checkpoint.ExpiredAt(
                FLAGS_cdc_state_checkpoint_update_interval_ms * 1ms, CoarseMonoClock::Now())) {
          VLOG(2) << "Found recent entry in cache with active time: "
                  << it->cdc_state_checkpoint.last_active_time
                  << ", for tablet: " << producer_tablet.tablet_id
                  << ", and stream: " << producer_tablet.stream_id;
          return it->cdc_state_checkpoint.last_active_time;
        } else {
          VLOG(2) << "Found stale entry in cache with active time: "
                  << it->cdc_state_checkpoint.last_active_time
                  << ", for tablet: " << producer_tablet.tablet_id
                  << ", and stream: " << producer_tablet.stream_id
                  << ". We will read from the cdc_state table";
        }
      }
    } else {
      VLOG(1) << "Did not find entry in 'tablet_checkpoints_' cache for tablet: "
              << producer_tablet.tablet_id << ", stream: " << producer_tablet.stream_id;
    }

    return boost::none;
  }

  Status EraseTabletAndStreamEntry(const ProducerTabletInfo& info) {
    std::lock_guard<rw_spinlock> l(mutex_);
    // Here we just remove the entries of the tablet from the in-memory caches. The deletion from
    // the 'cdc_state' table will happen when the hidden parent tablet will be deleted
    // asynchronously.
    tablet_checkpoints_.erase(info);
    cdc_state_metadata_.erase(info);

    return Status::OK();
  }

  boost::optional<OpId> GetLastCheckpoint(const ProducerTabletInfo& producer_tablet) {
    SharedLock<rw_spinlock> lock(mutex_);
    auto it = tablet_checkpoints_.find(producer_tablet);
    if (it != tablet_checkpoints_.end()) {
      // Use checkpoint from cache only if it is current.
      if (it->cdc_state_checkpoint.op_id.index > 0 &&
          !it->cdc_state_checkpoint.ExpiredAt(
              FLAGS_cdc_state_checkpoint_update_interval_ms * 1ms, CoarseMonoClock::Now())) {
        return it->cdc_state_checkpoint.op_id;
      }
    }
    return boost::none;
  }

  bool UpdateCheckpoint(
      const ProducerTabletInfo& producer_tablet, const OpId& sent_op_id, const OpId& commit_op_id) {
    VLOG(1) << "Going to update the checkpoint with " << commit_op_id;
    auto now = CoarseMonoClock::Now();
    auto active_time = GetCurrentTimeMicros();

    TabletCheckpoint sent_checkpoint = {
        .op_id = sent_op_id,
        .last_update_time = now,
        .last_active_time = active_time,
    };
    TabletCheckpoint commit_checkpoint = {
        .op_id = commit_op_id,
        .last_update_time = now,
        .last_active_time = active_time,
    };

    std::lock_guard<decltype(mutex_)> l(mutex_);
    auto it = tablet_checkpoints_.find(producer_tablet);
    if (it != tablet_checkpoints_.end()) {
      it->sent_checkpoint = sent_checkpoint;

      if (commit_op_id.index >= 0) {
        it->cdc_state_checkpoint.op_id = commit_op_id;
      }

      // Check if we need to update cdc_state table.
      if (!it->cdc_state_checkpoint.ExpiredAt(
              FLAGS_cdc_state_checkpoint_update_interval_ms * 1ms, now)) {
        return false;
      }

      it->cdc_state_checkpoint.last_update_time = now;
    } else {
      tablet_checkpoints_.emplace(TabletCheckpointInfo{
          .producer_tablet_info = producer_tablet,
          .cdc_state_checkpoint = commit_checkpoint,
          .sent_checkpoint = sent_checkpoint,
          .mem_tracker = nullptr,
      });
    }

    return true;
  }

  OpId GetMinSentCheckpointForTablet(const TabletId& tablet_id) {
    OpId min_op_id = OpId::Max();

    SharedLock<rw_spinlock> l(mutex_);
    auto it_range = tablet_checkpoints_.get<TabletTag>().equal_range(tablet_id);
    if (it_range.first == it_range.second) {
      LOG(WARNING) << "Tablet ID not found in stream_tablets map: " << tablet_id;
      return min_op_id;
    }

    auto cdc_checkpoint_opid_interval = FLAGS_cdc_checkpoint_opid_interval_ms * 1ms;
    for (auto it = it_range.first; it != it_range.second; ++it) {
      // We don't want to include streams that are not being actively polled.
      // So, if the stream has not been polled in the last x seconds,
      // then we ignore that stream while calculating min op ID.
      if (!it->sent_checkpoint.ExpiredAt(cdc_checkpoint_opid_interval, CoarseMonoClock::Now()) &&
          it->sent_checkpoint.op_id.index < min_op_id.index) {
        min_op_id = it->sent_checkpoint.op_id;
      }
    }
    return min_op_id;
  }

  MemTrackerPtr GetMemTracker(
      const std::shared_ptr<tablet::TabletPeer>& tablet_peer,
      const ProducerTabletInfo& producer_info) {
    {
      SharedLock<rw_spinlock> l(mutex_);
      auto it = tablet_checkpoints_.find(producer_info);
      if (it == tablet_checkpoints_.end()) {
        return nullptr;
      }
      if (it->mem_tracker) {
        return it->mem_tracker;
      }
    }
    std::lock_guard<rw_spinlock> l(mutex_);
    auto it = tablet_checkpoints_.find(producer_info);
    if (it == tablet_checkpoints_.end()) {
      return nullptr;
    }
    if (it->mem_tracker) {
      return it->mem_tracker;
    }
    auto tablet_ptr = tablet_peer->shared_tablet();
    if (!tablet_ptr) {
      return nullptr;
    }
    auto cdc_mem_tracker = MemTracker::FindOrCreateTracker(
        "CDC", tablet_ptr->mem_tracker());
    it->mem_tracker = MemTracker::FindOrCreateTracker(producer_info.stream_id, cdc_mem_tracker);
    return it->mem_tracker;
  }

  Result<bool> PreCheckTabletValidForStream(const ProducerTabletInfo& info) {
    SharedLock<rw_spinlock> l(mutex_);
    if (tablet_checkpoints_.count(info) != 0) {
      return true;
    }

    if (tablet_checkpoints_.get<StreamTag>().count(info.stream_id) != 0) {
      // Did not find matching tablet ID.
      LOG(INFO) << "Tablet ID " << info.tablet_id << " is not part of stream ID " << info.stream_id
                << ". Repopulating tablet list for this stream.";
    }
    return false;
  }

  Status AddEntriesForChildrenTabletsOnSplitOp(
      const ProducerTabletInfo& info,
      const std::array<const master::TabletLocationsPB*, 2>& tablets,
      const OpId& split_op_id) {
    std::lock_guard<rw_spinlock> l(mutex_);
    for (const auto& tablet : tablets) {
      ProducerTabletInfo producer_info{info.universe_uuid, info.stream_id, tablet->tablet_id()};
      tablet_checkpoints_.emplace(TabletCheckpointInfo{
          .producer_tablet_info = producer_info,
          .cdc_state_checkpoint =
              TabletCheckpoint{
                  .op_id = split_op_id, .last_update_time = {}, .last_active_time = {}},
          .sent_checkpoint =
              TabletCheckpoint{
                  .op_id = split_op_id, .last_update_time = {}, .last_active_time = {}},
          .mem_tracker = nullptr,
      });
      cdc_state_metadata_.emplace(CDCStateMetadataInfo{
          .producer_tablet_info = producer_info,
          .commit_timestamp = {},
          .current_schema = std::make_shared<Schema>(),
          .last_streamed_op_id = split_op_id,
          .current_schema_version = std::numeric_limits<uint32_t>::max(),
          .mem_tracker = nullptr,
      });
    }

    return Status::OK();
  }

  Status CheckTabletValidForStream(
      const ProducerTabletInfo& info,
      const google::protobuf::RepeatedPtrField<master::TabletLocationsPB>& tablets) {
    bool found = false;
    {
      std::lock_guard<rw_spinlock> l(mutex_);
      for (const auto& tablet : tablets) {
        // Add every tablet in the stream.
        ProducerTabletInfo producer_info{info.universe_uuid, info.stream_id, tablet.tablet_id()};
        tablet_checkpoints_.emplace(TabletCheckpointInfo{
            .producer_tablet_info = producer_info,
            .cdc_state_checkpoint =
                TabletCheckpoint{.op_id = {}, .last_update_time = {}, .last_active_time = {}},
            .sent_checkpoint =
                TabletCheckpoint{.op_id = {}, .last_update_time = {}, .last_active_time = {}},
            .mem_tracker = nullptr,
        });
        cdc_state_metadata_.emplace(CDCStateMetadataInfo{
            .producer_tablet_info = producer_info,
            .commit_timestamp = {},
            .current_schema = std::make_shared<Schema>(),
            .last_streamed_op_id = OpId(),
            .current_schema_version = std::numeric_limits<uint32_t>::max(),
            .mem_tracker = nullptr,
        });
        // If this is the tablet that the user requested.
        if (tablet.tablet_id() == info.tablet_id) {
          found = true;
        }
      }
    }
    return found ? Status::OK()
                 : STATUS_FORMAT(
                       InvalidArgument, "Tablet ID $0 is not part of stream ID $1", info.tablet_id,
                       info.stream_id);
  }

  boost::optional<OpId> MinOpId(const TabletId& tablet_id) {
    boost::optional<OpId> result;
    SharedLock<rw_spinlock> l(mutex_);
    // right => multimap where keys are tablet_ids and values are stream_ids.
    // left => multimap where keys are stream_ids and values are tablet_ids.
    auto it_range = tablet_checkpoints_.get<TabletTag>().equal_range(tablet_id);
    if (it_range.first != it_range.second) {
      // Iterate over all the streams for this tablet.
      for (auto it = it_range.first; it != it_range.second; ++it) {
        if (!result || it->cdc_state_checkpoint.op_id.index < result->index) {
          result = it->cdc_state_checkpoint.op_id;
        }
      }
    } else {
      VLOG(2) << "Didn't find any streams for tablet " << tablet_id;
    }

    return result;
  }

  TabletCheckpoints TabletCheckpointsCopy() {
    SharedLock<rw_spinlock> lock(mutex_);
    return tablet_checkpoints_;
  }

  Result<TabletCheckpoint> TEST_GetTabletInfoFromCache(const ProducerTabletInfo& producer_tablet) {
    SharedLock<rw_spinlock> l(mutex_);
    auto it = tablet_checkpoints_.find(producer_tablet);
    if (it != tablet_checkpoints_.end()) {
      return it->cdc_state_checkpoint;
    }
    return STATUS_FORMAT(
        InternalError, "Tablet info: $0 not found in cache.", producer_tablet.ToString());
  }

  void UpdateActiveTime(const ProducerTabletInfo& producer_tablet) {
    SharedLock<rw_spinlock> l(mutex_);
    auto it = tablet_checkpoints_.find(producer_tablet);
    if (it != tablet_checkpoints_.end()) {
      auto active_time = GetCurrentTimeMicros();
      VLOG(2) << "Updating active time for tablet: " << producer_tablet.tablet_id
              << ", stream: " << producer_tablet.stream_id << ", as: " << active_time
              << ", previous value: " << it->cdc_state_checkpoint.last_active_time;
      it->cdc_state_checkpoint.last_active_time = active_time;
    }
  }

  void ForceCdcStateUpdate(const ProducerTabletInfo& producer_tablet) {
    std::lock_guard<rw_spinlock> l(mutex_);
    auto it = tablet_checkpoints_.find(producer_tablet);
    if (it != tablet_checkpoints_.end()) {
      // Setting the timestamp to min will result in ExpiredAt saying it is expired.
      it->cdc_state_checkpoint.last_update_time = CoarseTimePoint::min();
    }
  }

  void ClearCaches() {
    std::lock_guard<rw_spinlock> l(mutex_);
    tablet_checkpoints_.clear();
    cdc_state_metadata_.clear();
  }

  std::unique_ptr<client::AsyncClientInitialiser> async_client_init_;

  // this will be used for the std::call_once call while caching the client
  std::once_flag is_client_cached_;

 private:
  rw_spinlock& mutex_;

  TabletCheckpoints tablet_checkpoints_ GUARDED_BY(mutex_);

  CDCStateMetadata cdc_state_metadata_ GUARDED_BY(mutex_);
};

CDCServiceImpl::CDCServiceImpl(
    std::unique_ptr<CDCServiceContext> context,
    const scoped_refptr<MetricEntity>& metric_entity_server,
    MetricRegistry* metric_registry)
    : CDCServiceIf(metric_entity_server),
      context_(std::move(context)),
      metric_registry_(metric_registry),
      server_metrics_(std::make_shared<CDCServerMetrics>(metric_entity_server)),
      get_changes_rpc_sem_(std::max(
          1.0, floor(FLAGS_rpc_workers_limit * (1 - FLAGS_cdc_get_changes_free_rpc_ratio)))),
      impl_(new Impl(context_.get(), &mutex_)) {
  update_peers_and_metrics_thread_.reset(
      new std::thread(&CDCServiceImpl::UpdatePeersAndMetrics, this));
  LOG_IF(WARNING, get_changes_rpc_sem_.GetValue() == 1) << "only 1 thread available for GetChanges";
}

CDCServiceImpl::~CDCServiceImpl() { Shutdown(); }

client::YBClient* CDCServiceImpl::client() { return impl_->async_client_init_->client(); }

namespace {

bool YsqlTableHasPrimaryKey(const client::YBSchema& schema) {
  for (const auto& col : schema.columns()) {
    if (col.order() == static_cast<int32_t>(PgSystemAttrNum::kYBRowId)) {
      // ybrowid column is added for tables that don't have user-specified primary key.
      return false;
    }
  }
  return true;
}

bool IsLeaderAndReady(const tablet::TabletPeerPtr& peer) {
  return peer->LeaderStatus() == consensus::LeaderStatus::LEADER_AND_READY;
}

bool IsNotLeader(const tablet::TabletPeerPtr& peer) {
  return peer->LeaderStatus() == consensus::LeaderStatus::NOT_LEADER;
}

std::unordered_map<std::string, std::string> GetCreateCDCStreamOptions(
    const CreateCDCStreamRequestPB* req) {
  std::unordered_map<std::string, std::string> options;
  if (req->has_namespace_name()) {
    options.reserve(5);
  } else {
    options.reserve(4);
  }

  options.emplace(kRecordType, CDCRecordType_Name(req->record_type()));
  options.emplace(kRecordFormat, CDCRecordFormat_Name(req->record_format()));
  options.emplace(kSourceType, CDCRequestSource_Name(req->source_type()));
  options.emplace(kCheckpointType, CDCCheckpointType_Name(req->checkpoint_type()));
  if (req->has_namespace_name()) {
    options.emplace(kIdType, kNamespaceId);
  }

  return options;
}

Status DoUpdateCDCConsumerOpId(
    const std::shared_ptr<tablet::TabletPeer>& tablet_peer,
    const OpId& checkpoint,
    const TabletId& tablet_id) {
  std::shared_ptr<consensus::Consensus> shared_consensus = tablet_peer->shared_consensus();

  if (shared_consensus == nullptr) {
    return STATUS_FORMAT(InternalError, "Failed to get tablet $0 peer consensus", tablet_id);
  }

  shared_consensus->UpdateCDCConsumerOpId(checkpoint);
  return Status::OK();
}

bool UpdateCheckpointRequired(
    const StreamMetadata& record, const CDCSDKCheckpointPB& cdc_sdk_op_id) {
  switch (record.source_type) {
    case XCLUSTER:
      return true;

    case CDCSDK:
      if (cdc_sdk_op_id.write_id() == 0) {
        return true;
      }
      return cdc_sdk_op_id.write_id() == -1 && cdc_sdk_op_id.key().empty() &&
             cdc_sdk_op_id.snapshot_time() != 0;

    default:
      return false;
  }
}

bool GetFromOpId(const GetChangesRequestPB* req, OpId* op_id, CDCSDKCheckpointPB* cdc_sdk_op_id) {
  if (req->has_from_checkpoint()) {
    *op_id = OpId::FromPB(req->from_checkpoint().op_id());
  } else if (req->has_from_cdc_sdk_checkpoint()) {
    *cdc_sdk_op_id = req->from_cdc_sdk_checkpoint();
    *op_id = OpId::FromPB(*cdc_sdk_op_id);
  } else {
    return false;
  }
  return true;
}

// Check for compatibility whether CDC can be setup on the table
// This essentially checks that the table should not be a REDIS table since we do not support it
// and if it's a YSQL or YCQL one, it should have a primary key
Status CheckCdcCompatibility(const std::shared_ptr<client::YBTable>& table) {
  // return if it is a CQL table because they always have a user specified primary key
  if (table->table_type() == client::YBTableType::YQL_TABLE_TYPE) {
    LOG(INFO) << "Returning while checking CDC compatibility, table is a YCQL table";
    return Status::OK();
  }

  if (table->table_type() == client::YBTableType::REDIS_TABLE_TYPE) {
    return STATUS(InvalidArgument, "Cannot setup CDC on YEDIS_TABLE");
  }

  // Check if YSQL table has a primary key. CQL tables always have a
  // user specified primary key.
  if (!YsqlTableHasPrimaryKey(table->schema())) {
    return STATUS(InvalidArgument, "Cannot setup CDC on table without primary key");
  }

  return Status::OK();
}

CoarseTimePoint GetDeadline(const RpcContext& context, client::YBClient* client) {
  CoarseTimePoint deadline = context.GetClientDeadline();
  if (deadline == CoarseTimePoint::max()) {  // Not specified by user.
    deadline = CoarseMonoClock::now() + client->default_rpc_timeout();
  }
  return deadline;
}

Status VerifyArg(const SetCDCCheckpointRequestPB& req) {
  if (!req.has_checkpoint() && !req.has_bootstrap()) {
    return STATUS(InvalidArgument, "OpId is required to set checkpoint");
  }

  if (!req.has_tablet_id()) {
    return STATUS(InvalidArgument, "Tablet ID is required to set checkpoint");
  }

  if (!req.has_stream_id()) {
    return STATUS(InvalidArgument, "Stream ID is required to set checkpoint");
  }

  if (req.has_checkpoint()) {
    OpId op_id = OpId::FromPB(req.checkpoint().op_id());
    if (op_id.term < OpId::Invalid().term || op_id.index < OpId::Invalid().index) {
      LOG(WARNING) << "Received Invalid OpId " << op_id;
      return STATUS_FORMAT(InvalidArgument, "Valid OpId is required to set checkpoint : $0", op_id);
    }
  }
  return Status::OK();
}

// This function is to handle the upgrade scenario where the DB is upgraded from a version
// without CDCSDK changes to the one with it. So in case, some required options are missing,
// the default values will be added for the same.
void AddDefaultOptionsIfMissing(std::unordered_map<std::string, std::string>* options) {
  if ((*options).find(cdc::kSourceType) == (*options).end()) {
    (*options).emplace(cdc::kSourceType, CDCRequestSource_Name(cdc::CDCRequestSource::XCLUSTER));
  }

  if ((*options).find(cdc::kCheckpointType) == (*options).end()) {
    (*options).emplace(
        cdc::kCheckpointType, CDCCheckpointType_Name(cdc::CDCCheckpointType::IMPLICIT));
  }
}

}  // namespace

template <class ReqType, class RespType>
bool CDCServiceImpl::CheckOnline(const ReqType* req, RespType* resp, rpc::RpcContext* rpc) {
  TRACE("Received RPC $0: $1", rpc->ToString(), req->DebugString());
  if (PREDICT_FALSE(!context_)) {
    SetupErrorAndRespond(
        resp->mutable_error(),
        STATUS(ServiceUnavailable, "Tablet Server is not running"),
        CDCErrorPB::NOT_RUNNING,
        rpc);
    return false;
  }
  return true;
}

void CDCServiceImpl::CreateEntryInCdcStateTable(
    const std::shared_ptr<client::TableHandle>& cdc_state_table,
    std::vector<ProducerTabletInfo>* producer_entries_modified,
    std::vector<client::YBOperationPtr>* ops,
    const CDCStreamId& stream_id,
    const TabletId& tablet_id,
    const OpId& op_id) {
  // For CDCSDK the initial checkpoint for each tablet will be maintained
  // in cdc_state table as -1.-1(Invalid), which is the default value of 'op_id'. Checkpoint will be
  // updated when client call setCDCCheckpoint.
  const auto cdc_state_table_op = cdc_state_table->NewWriteOp(QLWriteRequestPB::QL_STMT_INSERT);
  auto* const cdc_state_table_write_req = cdc_state_table_op->mutable_request();

  QLAddStringHashValue(cdc_state_table_write_req, tablet_id);
  QLAddStringRangeValue(cdc_state_table_write_req, stream_id);
  cdc_state_table->AddStringColumnValue(
      cdc_state_table_write_req, master::kCdcCheckpoint, op_id.ToString());
  auto column_id = cdc_state_table->ColumnId(master::kCdcData);
  auto map_value_pb = client::AddMapColumn(cdc_state_table_write_req, column_id);
  client::AddMapEntryToColumn(map_value_pb, kCDCSDKActiveTime, "0");
  client::AddMapEntryToColumn(map_value_pb, kCDCSDKSafeTime, "0");
  ops->push_back(std::move(cdc_state_table_op));

  impl_->AddTabletCheckpoint(op_id, stream_id, tablet_id, producer_entries_modified);
}

Result<NamespaceId> CDCServiceImpl::GetNamespaceId(const std::string& ns_name) {
  master::GetNamespaceInfoResponsePB namespace_info_resp;
  RETURN_NOT_OK(
      client()->GetNamespaceInfo(std::string(), ns_name, YQL_DATABASE_PGSQL, &namespace_info_resp));

  return namespace_info_resp.namespace_().id();
}

Result<EnumOidLabelMap> CDCServiceImpl::GetEnumMapFromCache(const NamespaceName& ns_name) {
  {
    yb::SharedLock<decltype(mutex_)> l(mutex_);
    if (enumlabel_cache_.find(ns_name) != enumlabel_cache_.end()) {
      return enumlabel_cache_.at(ns_name);
    }
  }
  return UpdateEnumCacheAndGetMap(ns_name);
}

Result<EnumOidLabelMap> CDCServiceImpl::UpdateEnumCacheAndGetMap(const NamespaceName& ns_name) {
  std::lock_guard<decltype(mutex_)> l(mutex_);
  if (enumlabel_cache_.find(ns_name) == enumlabel_cache_.end()) {
    return UpdateEnumMapInCacheUnlocked(ns_name);
  }
  return enumlabel_cache_.at(ns_name);
}

Result<EnumOidLabelMap> CDCServiceImpl::UpdateEnumMapInCacheUnlocked(const NamespaceName& ns_name) {
  EnumOidLabelMap enum_oid_label_map = VERIFY_RESULT(client()->GetPgEnumOidLabelMap(ns_name));
  enumlabel_cache_[ns_name] = enum_oid_label_map;
  return enumlabel_cache_[ns_name];
}

Result<CompositeAttsMap> CDCServiceImpl::GetCompositeAttsMapFromCache(
    const NamespaceName& ns_name) {
  {
    yb::SharedLock<decltype(mutex_)> l(mutex_);
    if (composite_type_cache_.find(ns_name) != composite_type_cache_.end()) {
      return composite_type_cache_.at(ns_name);
    }
  }
  return UpdateCompositeCacheAndGetMap(ns_name);
}

Result<CompositeAttsMap> CDCServiceImpl::UpdateCompositeCacheAndGetMap(
    const NamespaceName& ns_name) {
  std::lock_guard<decltype(mutex_)> l(mutex_);
  if (composite_type_cache_.find(ns_name) == composite_type_cache_.end()) {
    return UpdateCompositeMapInCacheUnlocked(ns_name);
  }
  return composite_type_cache_.at(ns_name);
}

Result<CompositeAttsMap> CDCServiceImpl::UpdateCompositeMapInCacheUnlocked(
    const NamespaceName& ns_name) {
  CompositeAttsMap enum_oid_label_map = VERIFY_RESULT(client()->GetPgCompositeAttsMap(ns_name));
  composite_type_cache_[ns_name] = enum_oid_label_map;
  return composite_type_cache_[ns_name];
}

Status CDCServiceImpl::CreateCDCStreamForNamespace(
    const CreateCDCStreamRequestPB* req,
    CreateCDCStreamResponsePB* resp,
    CoarseTimePoint deadline) {
  auto session = client()->NewSession();

  // Used to delete streams in case of failure.
  CDCCreationState creation_state;

  auto scope_exit = ScopeExit([this, &creation_state] { RollbackPartialCreate(creation_state); });

  auto ns_id = VERIFY_RESULT_OR_SET_CODE(
      GetNamespaceId(req->namespace_name()), CDCError(CDCErrorPB::INVALID_REQUEST));

  // Generate a stream id by calling CreateCDCStream, and also setup the stream in the master.
  std::unordered_map<std::string, std::string> options = GetCreateCDCStreamOptions(req);

  CDCStreamId db_stream_id = VERIFY_RESULT_OR_SET_CODE(
      client()->CreateCDCStream(ns_id, options, false /*active*/),
      CDCError(CDCErrorPB::INTERNAL_ERROR));

  master::NamespaceIdentifierPB ns_identifier;
  ns_identifier.set_id(ns_id);
  auto table_list = VERIFY_RESULT_OR_SET_CODE(
      client()->ListUserTables(ns_identifier), CDCError(CDCErrorPB::INTERNAL_ERROR));

  options.erase(kIdType);

  std::vector<client::YBOperationPtr> ops;
  std::vector<TableId> table_ids;
  std::vector<CDCStreamId> stream_ids;

  auto cdc_state_table =
      VERIFY_RESULT_OR_SET_CODE(GetCdcStateTable(), CDCError(CDCErrorPB::INTERNAL_ERROR));

  for (const auto& table_iter : table_list) {
    std::shared_ptr<client::YBTable> table;

    RETURN_NOT_OK_SET_CODE(
        client()->OpenTable(table_iter.table_id(), &table), CDCError(CDCErrorPB::TABLE_NOT_FOUND));

    // internally if any of the table doesn't have a primary key, then do not create
    // a CDC stream ID for that table
    if (!YsqlTableHasPrimaryKey(table->schema())) {
      LOG(WARNING) << "Skipping CDC stream creation on " << table->name().table_name()
                   << " because it does not have a primary key";
      continue;
    }

    // We don't allow CDC on YEDIS and tables without a primary key.
    if (req->record_format() != CDCRecordFormat::WAL) {
      RETURN_NOT_OK_SET_CODE(CheckCdcCompatibility(table), CDCError(CDCErrorPB::INVALID_REQUEST));
    }

    // We only change the stream's state to "ACTIVE", while we are inserting the last table for the
    // stream.
    bool set_active = table_iter == table_list.back();

    const CDCStreamId stream_id = VERIFY_RESULT_OR_SET_CODE(
        client()->CreateCDCStream(table_iter.table_id(), options, set_active, db_stream_id),
        CDCError(CDCErrorPB::INTERNAL_ERROR));

    creation_state.created_cdc_streams.push_back(stream_id);

    google::protobuf::RepeatedPtrField<master::TabletLocationsPB> tablets;
    RETURN_NOT_OK_SET_CODE(
        client()->GetTabletsFromTableId(table_iter.table_id(), 0, &tablets),
        CDCError(CDCErrorPB::TABLE_NOT_FOUND));

    // For each tablet, create a row in cdc_state table containing the generated stream id, and
    // the op id as max in the logs.
    for (const auto& tablet : tablets) {
      CreateEntryInCdcStateTable(
          cdc_state_table,
          &creation_state.producer_entries_modified,
          &ops,
          db_stream_id,
          tablet.tablet_id());
    }
    stream_ids.push_back(std::move(stream_id));
    table_ids.push_back(table_iter.table_id());
  }

  // Add stream to cache.
  AddStreamMetadataToCache(
      db_stream_id,
      std::make_shared<StreamMetadata>(
          ns_id, table_ids, req->record_type(), req->record_format(), req->source_type(),
          req->checkpoint_type()));

  session->SetDeadline(deadline);

  // TODO(async_flush): https://github.com/yugabyte/yugabyte-db/issues/12173
  RETURN_NOT_OK_SET_CODE(
      RefreshCacheOnFail(session->ApplyAndFlushSync(ops)), CDCError(CDCErrorPB::INTERNAL_ERROR));

  resp->set_db_stream_id(db_stream_id);

  // Clear creation_state so no changes are reversed by scope_exit since we succeeded.
  creation_state.Clear();

  return Status::OK();
}

void CDCServiceImpl::CreateCDCStream(
    const CreateCDCStreamRequestPB* req, CreateCDCStreamResponsePB* resp, RpcContext context) {
  CDCStreamId streamId;

  if (!CheckOnline(req, resp, &context)) {
    return;
  }

  RPC_CHECK_AND_RETURN_ERROR(
      req->has_table_id() || req->has_namespace_name(),
      STATUS(InvalidArgument, "Table ID or Database name is required to create CDC stream"),
      resp->mutable_error(),
      CDCErrorPB::INVALID_REQUEST,
      context);

  bool is_xcluster = req->source_type() == XCLUSTER;
  if (is_xcluster || req->has_table_id()) {
    std::shared_ptr<client::YBTable> table;
    Status s = client()->OpenTable(req->table_id(), &table);
    RPC_STATUS_RETURN_ERROR(s, resp->mutable_error(), CDCErrorPB::TABLE_NOT_FOUND, context);

    // We don't allow CDC on YEDIS and tables without a primary key.
    if (req->record_format() != CDCRecordFormat::WAL) {
      s = CheckCdcCompatibility(table);
      RPC_STATUS_RETURN_ERROR(s, resp->mutable_error(), CDCErrorPB::INVALID_REQUEST, context);
    }

    std::unordered_map<std::string, std::string> options = GetCreateCDCStreamOptions(req);

    auto result = client()->CreateCDCStream(req->table_id(), options);
    RPC_RESULT_RETURN_ERROR(result, resp->mutable_error(), CDCErrorPB::INTERNAL_ERROR, context);

    resp->set_stream_id(*result);

    // Add stream to cache.
    AddStreamMetadataToCache(
        *result, std::make_shared<StreamMetadata>(
                     "",
                     std::vector<TableId>{req->table_id()},
                     req->record_type(),
                     req->record_format(),
                     req->source_type(),
                     req->checkpoint_type()));
  } else if (req->has_namespace_name()) {
    auto deadline = GetDeadline(context, client());
    Status status = CreateCDCStreamForNamespace(req, resp, deadline);
    CDCError error(status);

    if (!status.ok()) {
      SetupErrorAndRespond(resp->mutable_error(), status, error.value(), &context);
      return;
    }
  }

  context.RespondSuccess();
}

Result<SetCDCCheckpointResponsePB> CDCServiceImpl::SetCDCCheckpoint(
    const SetCDCCheckpointRequestPB& req, CoarseTimePoint deadline) {
  VLOG(1) << "Received SetCDCCheckpoint request " << req.ShortDebugString();

  RETURN_NOT_OK_SET_CODE(VerifyArg(req), CDCError(CDCErrorPB::INVALID_REQUEST));

  auto record = VERIFY_RESULT(GetStream(req.stream_id()));
  if (record->checkpoint_type != EXPLICIT) {
    LOG(WARNING) << "Setting the checkpoint explicitly even though the checkpoint type is implicit";
  }

  auto tablet_peer = context_->LookupTablet(req.tablet_id());

  // Case-1 The connected tserver does not contain the requested tablet_id.
  // Case-2 The connected tserver does not contain the tablet LEADER.
  if (!tablet_peer || IsNotLeader(tablet_peer)) {
    // Proxy to the leader
    auto ts_leader = GetLeaderTServer(req.tablet_id());
    RETURN_NOT_OK_SET_CODE(ts_leader, CDCError(CDCErrorPB::NOT_LEADER));
    auto cdc_proxy = GetCDCServiceProxy(*ts_leader);

    rpc::RpcController rpc;
    rpc.set_deadline(deadline);
    SetCDCCheckpointResponsePB resp;
    VLOG(2) << "Current tablet_peer: " << tablet_peer->permanent_uuid()
            << "is not a LEADER for tablet_id: " << req.tablet_id()
            << " so handovering to the actual LEADER.";
    RETURN_NOT_OK_SET_CODE(
        cdc_proxy->SetCDCCheckpoint(req, &resp, &rpc), CDCError(CDCErrorPB::INTERNAL_ERROR));
    return resp;
  }

  // Case-3 The connected tserver is the tablet LEADER but not yet ready.
  if (!IsLeaderAndReady(tablet_peer)) {
    VLOG(2) << "Current LEADER is not ready to serve tablet_id: " << req.tablet_id();
    return STATUS(
        LeaderNotReadyToServe, "Not ready to serve", CDCError(CDCErrorPB::LEADER_NOT_READY));
  }

  RETURN_NOT_OK_SET_CODE(
      CheckCanServeTabletData(*tablet_peer->tablet_metadata()),
      CDCError(CDCErrorPB::LEADER_NOT_READY));

  ProducerTabletInfo producer_tablet{"" /* UUID */, req.stream_id(), req.tablet_id()};
  OpId checkpoint;
  HybridTime cdc_sdk_safe_time = HybridTime::kInvalid;
  bool set_latest_entry = req.bootstrap();

  if (set_latest_entry) {
    const string err_message = strings::Substitute(
        "Unable to get the latest entry op id from "
        "peer $0 and tablet $1 because its log object hasn't been initialized",
        tablet_peer->permanent_uuid(), tablet_peer->tablet_id());

    // CDC will keep sending log init failure until FLAGS_TEST_cdc_log_init_failure_timeout_seconds
    // is expired.
    auto cdc_log_init_failure_timeout_seconds =
        GetAtomicFlag(&FLAGS_TEST_cdc_log_init_failure_timeout_seconds);
    if (cdc_log_init_failure_timeout_seconds > 0) {
      if (test_expire_time_cdc_log_init_failure == MonoTime::kUninitialized) {
        test_expire_time_cdc_log_init_failure =
            MonoTime::Now() + MonoDelta::FromSeconds(cdc_log_init_failure_timeout_seconds);
      }

      if (MonoTime::Now() < test_expire_time_cdc_log_init_failure) {
        return STATUS(ServiceUnavailable, err_message, CDCError(CDCErrorPB::LEADER_NOT_READY));
      }
    }

    if (!tablet_peer->log_available()) {
      return STATUS(ServiceUnavailable, err_message, CDCError(CDCErrorPB::LEADER_NOT_READY));
    }

    checkpoint = tablet_peer->log()->GetLatestEntryOpId();
    auto result = tablet_peer->LeaderSafeTime();
    if (!result.ok()) {
      LOG(WARNING) << "Could not find the leader safe time successfully";
    } else {
      cdc_sdk_safe_time = *result;
    }
  } else {
    checkpoint = OpId::FromPB(req.checkpoint().op_id());
    if (req.has_cdc_sdk_safe_time() && req.cdc_sdk_safe_time() > 0) {
      cdc_sdk_safe_time = HybridTime::FromPB(req.cdc_sdk_safe_time());
    }
  }
  auto session = client()->NewSession();
  session->SetDeadline(deadline);

  RETURN_NOT_OK_SET_CODE(
      UpdateCheckpointAndActiveTime(
          producer_tablet, checkpoint, checkpoint, session, GetCurrentTimeMicros(),
          CDCRequestSource::CDCSDK, true, cdc_sdk_safe_time),
      CDCError(CDCErrorPB::INTERNAL_ERROR));

  if (req.has_initial_checkpoint() || set_latest_entry) {
    auto result = SetInitialCheckPoint(checkpoint, req.tablet_id(), tablet_peer, cdc_sdk_safe_time);
    RETURN_NOT_OK_SET_CODE(result, CDCError(CDCErrorPB::INTERNAL_ERROR));
  }
  return SetCDCCheckpointResponsePB();
}

int64_t CDCServiceImpl::GetHybridTimeValueFromMap(QLMapValuePB map_value, std::string key) {
  int64_t value = kint64max;
  for (int index = 0; index < map_value.keys_size(); ++index) {
    if (map_value.keys(index).string_value() == key) {
      Result res = CheckedStoInt<int64_t>(map_value.values(index).string_value().c_str());
      if (!res.ok()) {
        LOG(WARNING) << "Unable to fetch the map value corresponding to " << key;
      } else {
        value = *res;
      }
    }
  }
  return value;
}

void CDCServiceImpl::GetTabletListToPollForCDC(
    const GetTabletListToPollForCDCRequestPB* req,
    GetTabletListToPollForCDCResponsePB* resp,
    RpcContext context) {
  VLOG(1) << "Received GetTabletListToPollForCDC request " << req->ShortDebugString();

  RPC_CHECK_AND_RETURN_ERROR(
      !(req->has_table_info() && req->table_info().table_id().empty() &&
        req->table_info().stream_id().empty()),
      STATUS(InvalidArgument, "StreamId and tableId required"), resp->mutable_error(),
      CDCErrorPB::INVALID_REQUEST, context);

  const auto& table_id = req->table_info().table_id();

  // Look up stream in sys catalog.
  std::vector<TableId> table_ids;
  NamespaceId ns_id;
  std::unordered_map<std::string, std::string> options;
  RPC_STATUS_RETURN_ERROR(
      client()->GetCDCStream(req->table_info().stream_id(), &ns_id, &table_ids, &options),
      resp->mutable_error(), CDCErrorPB::INTERNAL_ERROR, context);

  // This means the table has not been added to the stream's metadata.
  if (std::find(table_ids.begin(), table_ids.end(), table_id) == table_ids.end()) {
    SetupErrorAndRespond(
        resp->mutable_error(),
        STATUS(NotFound, Format("Table $0 not found under stream", req->table_info().table_id())),
        CDCErrorPB::TABLE_NOT_FOUND, &context);
    return;
  }

  client::YBTableName table_name;
  google::protobuf::RepeatedPtrField<master::TabletLocationsPB> tablets;
  table_name.set_table_id(table_id);
  RPC_STATUS_RETURN_ERROR(
      client()->GetTablets(
          table_name, 0, &tablets, /* partition_list_version =*/nullptr,
          RequireTabletsRunning::kFalse, master::IncludeInactive::kTrue),
      resp->mutable_error(), CDCErrorPB::INTERNAL_ERROR, context);

  std::set<TabletId> active_or_hidden_tablets;
  std::set<TabletId> parent_tablets;
  std::map<TabletId, TabletId> child_to_parent_mapping;
  for (const auto& tablet : tablets) {
    active_or_hidden_tablets.insert(tablet.tablet_id());
    if (tablet.has_split_parent_tablet_id() && !tablet.split_parent_tablet_id().empty()) {
      const auto& parent_tablet_id = tablet.split_parent_tablet_id();
      parent_tablets.insert(parent_tablet_id);
      child_to_parent_mapping.insert({tablet.tablet_id(), parent_tablet_id});
    }
  }

  std::vector<std::pair<TabletId, OpId>> tablet_checkpoint_pairs;
  RPC_STATUS_RETURN_ERROR(
      GetTabletIdsToPoll(
          req->table_info().stream_id(), active_or_hidden_tablets, parent_tablets,
          child_to_parent_mapping, &tablet_checkpoint_pairs),
      resp->mutable_error(), CDCErrorPB::INTERNAL_ERROR, context);

  resp->mutable_tablet_checkpoint_pairs()->Reserve(
      static_cast<int>(tablet_checkpoint_pairs.size()));
  for (auto tablet_checkpoint_pair : tablet_checkpoint_pairs) {
    auto tablet_checkpoint_pair_pb = resp->add_tablet_checkpoint_pairs();

    tablet_checkpoint_pair_pb->set_tablet_id(tablet_checkpoint_pair.first);
    CDCSDKCheckpointPB checkpoint_pb;
    tablet_checkpoint_pair.second.ToPB(&checkpoint_pb);
    tablet_checkpoint_pair_pb->mutable_cdc_sdk_checkpoint()->CopyFrom(checkpoint_pb);
  }

  context.RespondSuccess();
}

void CDCServiceImpl::DeleteCDCStream(
    const DeleteCDCStreamRequestPB* req, DeleteCDCStreamResponsePB* resp, RpcContext context) {
  if (!CheckOnline(req, resp, &context)) {
    return;
  }

  LOG(INFO) << "Received DeleteCDCStream request " << req->ShortDebugString();

  RPC_CHECK_AND_RETURN_ERROR(
      !req->stream_id().empty(),
      STATUS(InvalidArgument, "Stream ID or Database stream ID is required to delete CDC stream"),
      resp->mutable_error(),
      CDCErrorPB::INVALID_REQUEST,
      context);

  vector<CDCStreamId> streams(req->stream_id().begin(), req->stream_id().end());
  Status s = client()->DeleteCDCStream(
      streams,
      (req->has_force_delete() && req->force_delete()),
      (req->has_ignore_errors() && req->ignore_errors()));
  RPC_STATUS_RETURN_ERROR(s, resp->mutable_error(), CDCErrorPB::INTERNAL_ERROR, context);

  context.RespondSuccess();
}

void CDCServiceImpl::ListTablets(
    const ListTabletsRequestPB* req, ListTabletsResponsePB* resp, RpcContext context) {
  if (!CheckOnline(req, resp, &context)) {
    return;
  }

  RPC_CHECK_AND_RETURN_ERROR(
      req->has_stream_id(),
      STATUS(InvalidArgument, "Stream ID is required to list tablets"),
      resp->mutable_error(),
      CDCErrorPB::INVALID_REQUEST,
      context);

  auto tablets = GetTablets(req->stream_id());
  RPC_RESULT_RETURN_ERROR(tablets, resp->mutable_error(), CDCErrorPB::INTERNAL_ERROR, context);

  if (!req->local_only()) {
    resp->mutable_tablets()->Reserve(tablets->size());
  }

  for (const auto& tablet : *tablets) {
    // Filter local tablets if needed.
    if (req->local_only()) {
      bool is_local = false;
      for (const auto& replica : tablet.replicas()) {
        if (replica.ts_info().permanent_uuid() == context_->permanent_uuid()) {
          is_local = true;
          break;
        }
      }

      if (!is_local) {
        continue;
      }
    }

    auto res = resp->add_tablets();
    res->set_tablet_id(tablet.tablet_id());
    res->mutable_tservers()->Reserve(tablet.replicas_size());
    for (const auto& replica : tablet.replicas()) {
      auto tserver = res->add_tservers();
      tserver->mutable_broadcast_addresses()->CopyFrom(replica.ts_info().broadcast_addresses());
      if (tserver->broadcast_addresses_size() == 0) {
        LOG(WARNING) << "No public broadcast addresses found for "
                     << replica.ts_info().permanent_uuid() << ".  Using private addresses instead.";
        tserver->mutable_broadcast_addresses()->CopyFrom(replica.ts_info().private_rpc_addresses());
      }
    }
  }

  context.RespondSuccess();
}

Result<google::protobuf::RepeatedPtrField<master::TabletLocationsPB>> CDCServiceImpl::GetTablets(
    const CDCStreamId& stream_id) {
  auto stream_metadata = VERIFY_RESULT(GetStream(stream_id, /*ignore_cache*/ true));
  client::YBTableName table_name;
  google::protobuf::RepeatedPtrField<master::TabletLocationsPB> all_tablets;

  for (const auto& table_id : stream_metadata->table_ids) {
    google::protobuf::RepeatedPtrField<master::TabletLocationsPB> tablets;
    table_name.set_table_id(table_id);
    RETURN_NOT_OK(client()->GetTablets(
        table_name, 0, &tablets, /* partition_list_version =*/nullptr,
        RequireTabletsRunning::kFalse, master::IncludeInactive::kTrue));

    all_tablets.MergeFrom(tablets);
  }

  return all_tablets;
}

Result<TabletCheckpoint> CDCServiceImpl::TEST_GetTabletInfoFromCache(
    const ProducerTabletInfo& producer_tablet) {
  return impl_->TEST_GetTabletInfoFromCache(producer_tablet);
}

void CDCServiceImpl::GetChanges(
    const GetChangesRequestPB* req, GetChangesResponsePB* resp, RpcContext context) {
  RPC_CHECK_AND_RETURN_ERROR(
      get_changes_rpc_sem_.TryAcquire(), STATUS(LeaderNotReadyToServe, "Not ready to serve"),
      resp->mutable_error(), CDCErrorPB::LEADER_NOT_READY, context);

  auto scope_exit = ScopeExit([this] { get_changes_rpc_sem_.Release(); });

  if (!CheckOnline(req, resp, &context)) {
    return;
  }
  YB_LOG_EVERY_N_SECS(INFO, 300) << "Received GetChanges request " << req->ShortDebugString();

  RPC_CHECK_AND_RETURN_ERROR(
      req->has_tablet_id(),
      STATUS(InvalidArgument, "Tablet ID is required to get CDC changes"),
      resp->mutable_error(),
      CDCErrorPB::INVALID_REQUEST,
      context);
  RPC_CHECK_AND_RETURN_ERROR(
      req->has_stream_id() || req->has_db_stream_id(),
      STATUS(InvalidArgument, "Stream ID/DB Stream ID is required to get CDC changes"),
      resp->mutable_error(),
      CDCErrorPB::INVALID_REQUEST,
      context);

  ProducerTabletInfo producer_tablet;
  CDCStreamId stream_id = req->has_db_stream_id() ? req->db_stream_id() : req->stream_id();

  auto session = client()->NewSession();
  CoarseTimePoint deadline = GetDeadline(context, client());
  session->SetDeadline(deadline);

  // Check that requested tablet_id is part of the CDC stream.
  producer_tablet = {"" /* UUID */, stream_id, req->tablet_id()};

  RPC_STATUS_RETURN_ERROR(
      CheckTabletValidForStream(producer_tablet), resp->mutable_error(),
      CDCErrorPB::INVALID_REQUEST, context);

  auto tablet_peer = context_->LookupTablet(req->tablet_id());

  auto original_leader_term = tablet_peer ? tablet_peer->LeaderTerm() : OpId::kUnknownTerm;

  if ((!tablet_peer || IsNotLeader(tablet_peer)) && req->serve_as_proxy()) {
    // Forward GetChanges() to tablet leader. This commonly happens in Kubernetes setups.
    auto context_ptr = std::make_shared<RpcContext>(std::move(context));
    TabletLeaderGetChanges(req, resp, context_ptr, tablet_peer);
    return;
  }

  // If we can't serve this tablet...
  RPC_CHECK_NE_AND_RETURN_ERROR(
      tablet_peer, nullptr, STATUS_FORMAT(NotFound, "Tablet $0 not found", req->tablet_id()),
      resp->mutable_error(), CDCErrorPB::TABLET_NOT_FOUND, context);

  RPC_CHECK_AND_RETURN_ERROR(
      !IsNotLeader(tablet_peer),
      STATUS_FORMAT(
          NotFound, "Not leader for $0 $1", req->tablet_id(), tablet_peer->LeaderStatus()),
      resp->mutable_error(),
      CDCErrorPB::TABLET_NOT_FOUND,
      context);

  RPC_CHECK_AND_RETURN_ERROR(
      IsLeaderAndReady(tablet_peer),
      STATUS(LeaderNotReadyToServe, "Not ready to serve"),
      resp->mutable_error(),
      CDCErrorPB::LEADER_NOT_READY,
      context);

  auto res = GetStream(stream_id);
  RPC_RESULT_RETURN_ERROR(res, resp->mutable_error(), CDCErrorPB::INTERNAL_ERROR, context);
  StreamMetadata record = **res;

  if (record.source_type == CDCSDK) {
    auto result = CheckStreamActive(producer_tablet, session);
    RPC_STATUS_RETURN_ERROR(result, resp->mutable_error(), CDCErrorPB::INTERNAL_ERROR, context);
    impl_->UpdateActiveTime(producer_tablet);
  }
  // This is the leader tablet, so mark cdc as enabled.
  SetCDCServiceEnabled();

  OpId op_id;
  CDCSDKCheckpointPB cdc_sdk_op_id;
  // Get opId from request.
  if (!GetFromOpId(req, &op_id, &cdc_sdk_op_id)) {
    auto result = GetLastCheckpoint(producer_tablet, session);
    RPC_RESULT_RETURN_ERROR(result, resp->mutable_error(), CDCErrorPB::INTERNAL_ERROR, context);
    if (record.source_type == XCLUSTER) {
      op_id = *result;
    } else {
      // This is the initial checkpoint set in cdc_state table, during create of CDCSDK
      // create stream, so throw an exeception to client to call setCDCCheckpoint or  take Snapshot.
      if (*result == OpId::Invalid()) {
        SetupErrorAndRespond(
            resp->mutable_error(),
            STATUS_FORMAT(
                InvalidArgument,
                "Invalid checkpoint $0 for tablet $1. Hint: set checkpoint explicitly or take "
                "snapshot",
                *result, req->tablet_id()),
            CDCErrorPB::INTERNAL_ERROR, &context);
        return;
      }
      result->ToPB(&cdc_sdk_op_id);
      op_id = OpId::FromPB(cdc_sdk_op_id);
    }
  }

  if (PREDICT_FALSE(FLAGS_TEST_block_get_changes)) {
    // Early exit for testing purpose.
    op_id.ToPB(resp->mutable_checkpoint()->mutable_op_id());
    context.RespondSuccess();
    return;
  }

  int64_t last_readable_index;
  consensus::ReplicateMsgsHolder msgs_holder;
  MemTrackerPtr mem_tracker = impl_->GetMemTracker(tablet_peer, producer_tablet);

  // Calculate deadline to be passed to GetChanges.
  CoarseTimePoint get_changes_deadline = CoarseTimePoint::max();
  if (deadline != CoarseTimePoint::max()) {
    // Check if we are too close to calculate a safe deadline.
    RPC_CHECK_AND_RETURN_ERROR(
        deadline - CoarseMonoClock::Now() > 1ms,
        STATUS(TimedOut, "Too close to rpc timeout to call GetChanges."), resp->mutable_error(),
        CDCErrorPB::INTERNAL_ERROR, context);

    // Calculate a safe deadline so that CdcProducer::GetChanges times out
    // 20% faster than CdcServiceImpl::GetChanges. This gives enough
    // time (unless timeouts are unrealistically small) for CdcServiceImpl::GetChanges
    // to finish post-processing and return the partial results without itself timing out.
    const auto safe_deadline =
        deadline - (FLAGS_cdc_read_rpc_timeout_ms * 1ms * FLAGS_cdc_read_safe_deadline_ratio);
    get_changes_deadline = ToCoarse(MonoTime::FromUint64(safe_deadline.time_since_epoch().count()));
  }

  bool report_tablet_split = false;
  // Read the latest changes from the Log.
  Status status;
  if (record.source_type == XCLUSTER) {
    status = GetChangesForXCluster(
        stream_id, req->tablet_id(), op_id, record, tablet_peer, session,
        std::bind(
            &CDCServiceImpl::UpdateChildrenTabletsOnSplitOp, this, producer_tablet, _1, session),
        mem_tracker, &msgs_holder, resp, &last_readable_index, get_changes_deadline);
  } else {
    std::string commit_timestamp;
    OpId last_streamed_op_id;
    auto cached_schema_info = impl_->GetOrAddSchema(producer_tablet, req->need_schema_info());

    auto tablet_ptr_result = tablet_peer->shared_tablet_safe();
    RPC_RESULT_RETURN_ERROR(
        tablet_ptr_result, resp->mutable_error(), CDCErrorPB::INTERNAL_ERROR, context);
    auto tablet_ptr = *tablet_ptr_result;

    auto namespace_name = tablet_ptr->metadata()->namespace_name();
    auto& [cached_schema_version, cached_schema] = cached_schema_info;
    auto last_sent_checkpoint = impl_->GetLastStreamedOpId(producer_tablet);
    // If from_op_id is more than the last sent op_id, it may be the stale entry and tablet
    // LEADERship change may happen.
    if (last_sent_checkpoint == boost::none ||
        OpId::FromPB(cdc_sdk_op_id) > *last_sent_checkpoint) {
      VLOG(1) << "Stale entry in the cache, because last sent checkpoint: " << *last_sent_checkpoint
              << " less than from_op_id: " << OpId::FromPB(cdc_sdk_op_id)
              << ", get proper schema version from system catalog.";
      cached_schema = std::make_shared<Schema>();
      cached_schema_version = std::numeric_limits<uint32_t>::max();
    }
    auto enum_map_result = GetEnumMapFromCache(namespace_name);
    RPC_RESULT_RETURN_ERROR(
        enum_map_result, resp->mutable_error(), CDCErrorPB::INTERNAL_ERROR, context);

    auto composite_atts_map = GetCompositeAttsMapFromCache(namespace_name);
    RPC_CHECK_AND_RETURN_ERROR(
        composite_atts_map.ok(), composite_atts_map.status(), resp->mutable_error(),
        CDCErrorPB::INTERNAL_ERROR, context);

    status = GetChangesForCDCSDK(
        req->stream_id(), req->tablet_id(), cdc_sdk_op_id, record, tablet_peer, mem_tracker,
        *enum_map_result, *composite_atts_map, client(), &msgs_holder, resp, &commit_timestamp,
        &cached_schema, &cached_schema_version, &last_streamed_op_id, &last_readable_index,
        get_changes_deadline);
    // This specific error from the docdb_pgapi layer is used to identify enum cache entry is
    // out of date, hence we need to repopulate.
    if (status.IsCacheMissError()) {
      {
        string message = status.ToUserMessage(false);
        if (message == "enum") {
          // Recreate the enum cache entry for the corresponding namespace.
          std::lock_guard<decltype(mutex_)> l(mutex_);
          enum_map_result = UpdateEnumMapInCacheUnlocked(namespace_name);
          RPC_CHECK_AND_RETURN_ERROR(
              enum_map_result.ok(), enum_map_result.status(), resp->mutable_error(),
              CDCErrorPB::INTERNAL_ERROR, context);
        } else if (message == "composite") {
          std::lock_guard<decltype(mutex_)> l(mutex_);
          composite_atts_map = UpdateCompositeMapInCacheUnlocked(namespace_name);
          RPC_CHECK_AND_RETURN_ERROR(
              composite_atts_map.ok(), composite_atts_map.status(), resp->mutable_error(),
              CDCErrorPB::INTERNAL_ERROR, context);
        }
      }
      // Clean all the records which got added in the resp, till the enum cache miss failure is
      // encountered.
      resp->clear_cdc_sdk_proto_records();
      status = GetChangesForCDCSDK(
          req->stream_id(), req->tablet_id(), cdc_sdk_op_id, record, tablet_peer, mem_tracker,
          *enum_map_result, *composite_atts_map, client(), &msgs_holder, resp, &commit_timestamp,
          &cached_schema, &cached_schema_version, &last_streamed_op_id, &last_readable_index,
          get_changes_deadline);
    }
    // This specific error indicates that a tablet split occured on the tablet.
    if (status.IsTabletSplit()) {
      status = UpdateChildrenTabletsOnSplitOpForCDCSDK(
          producer_tablet, OpId::FromPB(resp->cdc_sdk_checkpoint()));
      RPC_STATUS_RETURN_ERROR(status, resp->mutable_error(), CDCErrorPB::INTERNAL_ERROR, context);

      report_tablet_split = true;
    }

    impl_->UpdateCDCStateMetadata(
        producer_tablet, commit_timestamp, cached_schema, OpId::FromPB(resp->checkpoint().op_id()),
        cached_schema_version);
  }

  auto tablet_metric_row = GetCDCTabletMetrics(producer_tablet, tablet_peer, record.source_type);
  if (record.source_type == XCLUSTER) {
    auto tablet_metric = std::static_pointer_cast<CDCTabletMetrics>(tablet_metric_row);
    tablet_metric->is_bootstrap_required->set_value(status.IsNotFound());
  }

  RPC_STATUS_RETURN_ERROR(
      status,
      resp->mutable_error(),
      status.IsNotFound() ? CDCErrorPB::CHECKPOINT_TOO_OLD : CDCErrorPB::UNKNOWN_ERROR,
      context);
  tablet_peer = context_->LookupTablet(req->tablet_id());

  // Verify leadership was maintained for the duration of the GetChanges() read.
  RPC_CHECK_AND_RETURN_ERROR(
      tablet_peer && IsLeaderAndReady(tablet_peer) &&
          tablet_peer->LeaderTerm() == original_leader_term,
      STATUS_FORMAT(NotFound, "Not leader for $0", req->tablet_id()), resp->mutable_error(),
      CDCErrorPB::TABLET_NOT_FOUND, context);

  // Store information about the last server read & remote client ACK.
  uint64_t last_record_hybrid_time =
      resp->records_size() > 0
          ? resp->records(resp->records_size() - 1).time()
          : ((resp->cdc_sdk_proto_records_size() > 0 &&
              resp->cdc_sdk_proto_records(resp->cdc_sdk_proto_records_size() - 1)
                  .row_message()
                  .has_commit_time())
                 ? resp->cdc_sdk_proto_records(resp->cdc_sdk_proto_records_size() - 1)
                       .row_message()
                       .commit_time()
                 : 0);

  if (record.checkpoint_type == IMPLICIT) {
    if (UpdateCheckpointRequired(record, cdc_sdk_op_id)) {
      RPC_STATUS_RETURN_ERROR(
          UpdateCheckpointAndActiveTime(
              producer_tablet, OpId::FromPB(resp->checkpoint().op_id()), op_id, session,
              last_record_hybrid_time, record.source_type, false,
              (resp->has_safe_hybrid_time() && (resp->safe_hybrid_time() > 0) &&
               (resp->safe_hybrid_time() != kint64max))
                  ? HybridTime::FromPB(resp->safe_hybrid_time())
                  : HybridTime::kInvalid),
          resp->mutable_error(), CDCErrorPB::INTERNAL_ERROR, context);
    }

    RPC_STATUS_RETURN_ERROR(
        DoUpdateCDCConsumerOpId(
            tablet_peer, impl_->GetMinSentCheckpointForTablet(req->tablet_id()), req->tablet_id()),
        resp->mutable_error(), CDCErrorPB::INTERNAL_ERROR, context);
  }
  // Update relevant GetChanges metrics before handing off the Response.
  UpdateCDCTabletMetrics(
      resp, producer_tablet, tablet_peer, op_id, record.source_type, last_readable_index);

  if (report_tablet_split) {
    RPC_STATUS_RETURN_ERROR(
        impl_->EraseTabletAndStreamEntry(producer_tablet), resp->mutable_error(),
        CDCErrorPB::INTERNAL_ERROR, context);

    SetupErrorAndRespond(
        resp->mutable_error(),
        STATUS(TabletSplit, Format("Tablet Split detected on $0", req->tablet_id())),
        CDCErrorPB::TABLET_SPLIT, &context);
    return;
  }

  context.RespondSuccess();
}

Status CDCServiceImpl::UpdatePeersCdcMinReplicatedIndex(
    const TabletId& tablet_id, const TabletCDCCheckpointInfo& cdc_checkpoint_min,
    bool ignore_failures) {
  std::vector<client::internal::RemoteTabletServer*> servers;
  RETURN_NOT_OK(GetTServers(tablet_id, &servers));

  for (const auto& server : servers) {
    if (server->IsLocal()) {
      // We modify our log directly. Avoid calling itself through the proxy.
      continue;
    }
    VLOG(1) << "Modifying remote peer " << server->ToString();
    auto proxy = GetCDCServiceProxy(server);
    UpdateCdcReplicatedIndexRequestPB update_index_req;
    UpdateCdcReplicatedIndexResponsePB update_index_resp;
    update_index_req.add_tablet_ids(tablet_id);
    update_index_req.add_replicated_indices(cdc_checkpoint_min.cdc_op_id.index);
    update_index_req.add_replicated_terms(cdc_checkpoint_min.cdc_op_id.term);
    update_index_req.add_cdc_sdk_safe_times(cdc_checkpoint_min.cdc_sdk_safe_time.ToUint64());
    cdc_checkpoint_min.cdc_sdk_op_id.ToPB(update_index_req.add_cdc_sdk_consumed_ops());
    update_index_req.add_cdc_sdk_ops_expiration_ms(
        cdc_checkpoint_min.cdc_sdk_op_id_expiration.ToMilliseconds());

    rpc::RpcController rpc;
    rpc.set_timeout(MonoDelta::FromMilliseconds(FLAGS_cdc_write_rpc_timeout_ms));
    auto result = proxy->UpdateCdcReplicatedIndex(update_index_req, &update_index_resp, &rpc);

    if (!result.ok() || update_index_resp.has_error()) {
      std::stringstream msg;
      msg << "Failed to update cdc replicated index for tablet: " << tablet_id
          << " in remote peer: " << server->ToString();
      if (update_index_resp.has_error()) {
        msg << ":" << StatusFromPB(update_index_resp.error().status());
      }

      // If UpdateCdcReplicatedIndex failed for one of the tablet peers, don't stop to update
      // the minimum checkpoint to other FOLLOWERs, if ignore_failures is set to 'true'.
      if (ignore_failures) {
        LOG(WARNING) << msg.str();
      } else {
        LOG(ERROR) << msg.str();

        return result.ok() ? STATUS_FORMAT(
                                 InternalError,
                                 "Encountered error: $0 while executing RPC: "
                                 "UpdateCdcReplicatedIndex on Tserver: $1",
                                 update_index_resp.error(), server->ToString())
                           : result;
      }
    }
  }
  return Status::OK();
}

void CDCServiceImpl::ComputeLagMetric(
    int64_t last_replicated_micros,
    int64_t metric_last_timestamp_micros,
    int64_t cdc_state_last_replication_time_micros,
    scoped_refptr<AtomicGauge<int64_t>>
        metric) {
  if (metric_last_timestamp_micros == 0) {
    // The tablet metric timestamp is uninitialized, so try to use last replicated time in cdc
    // state.
    if (cdc_state_last_replication_time_micros == 0) {
      // Last replicated time in cdc state is uninitialized as well, so set the metric value to
      // 0 and update later when we have a suitable lower bound.
      metric->set_value(0);
    } else {
      // In the case where no GetChanges request propagates while the producer keeps taking writes,
      // the lag metric will eventually grow large as an indicator of problems.
      int64_t lag_metric = last_replicated_micros - cdc_state_last_replication_time_micros;
      metric->set_value(lag_metric > 0 ? lag_metric : 0);
    }
  } else {
    metric->set_value(last_replicated_micros - metric_last_timestamp_micros);
  }
}

void CDCServiceImpl::UpdateCDCMetrics() {
  auto tablet_checkpoints = impl_->TabletCheckpointsCopy();

  auto cdc_state_table_result = GetCdcStateTable();
  if (!cdc_state_table_result.ok()) {
    // It is possible that this runs before the cdc_state table is created. This is
    // ok. It just means that this is the first time the cluster starts.
    YB_LOG_EVERY_N_SECS(WARNING, 30)
        << "Unable to open table " << kCdcStateTableName.table_name() << " for metrics update.";
    return;
  }

  std::unordered_set<ProducerTabletInfo, ProducerTabletInfo::Hash> tablets_in_cdc_state_table;
  client::TableIteratorOptions options;
  options.columns = std::vector<string>{
      master::kCdcTabletId, master::kCdcStreamId, master::kCdcLastReplicationTime,
      master::kCdcData};
  bool failed = false;
  options.error_handler = [&failed](const Status& status) {
    YB_LOG_EVERY_N_SECS(WARNING, 30) << "Scan of table " << kCdcStateTableName.table_name()
                                     << " failed: " << status << ". Could not update metrics.";
    failed = true;
  };
  // First go through tablets in the cdc_state table and update metrics for each one.
  for (const auto& row : client::TableRange(**cdc_state_table_result, options)) {
    auto tablet_id = row.column(master::kCdcTabletIdIdx).string_value();
    auto stream_id = row.column(master::kCdcStreamIdIdx).string_value();
    auto tablet_peer = context_->LookupTablet(tablet_id);
    if (!tablet_peer) {
      continue;
    }
    auto get_stream_metadata = GetStream(stream_id);
    if (!get_stream_metadata.ok()) {
      continue;
    }
    StreamMetadata& record = **get_stream_metadata;

    ProducerTabletInfo tablet_info = {"" /* universe_uuid */, stream_id, tablet_id};
    tablets_in_cdc_state_table.insert(tablet_info);
    auto tablet_metric_row = GetCDCTabletMetrics(tablet_info, tablet_peer, record.source_type);
    if (!tablet_metric_row) {
      continue;
    }

    if (record.source_type == CDCSDK) {
      auto tablet_metric = std::static_pointer_cast<CDCSDKTabletMetrics>(tablet_metric_row);
      // Update the expiry time of for the tablet_id and stream_id combination.
      if (!row.column(master::kCdcDataIdx).IsNull()) {
        auto active_time = CheckedStoInt<int64_t>(
            row.column(master::kCdcDataIdx).map_value().values(0).string_value());
        if (!active_time.ok()) {
          tablet_metric->cdcsdk_expiry_time_ms->set_value(
              GetAtomicFlag(&FLAGS_cdc_intent_retention_ms));
        } else {
          int64_t last_active_time = *active_time;
          auto expiry_time =
              last_active_time + 1000 * (GetAtomicFlag(&FLAGS_cdc_intent_retention_ms));
          auto now = GetCurrentTimeMicros();
          int64_t remaining_expiry_time = 0;
          if (now < expiry_time) {
            // Convert to milli seconds.
            remaining_expiry_time = (expiry_time - now) / 1000;
          }
          tablet_metric->cdcsdk_expiry_time_ms->set_value(remaining_expiry_time);
        }
      }

      if (tablet_peer->LeaderStatus() != consensus::LeaderStatus::LEADER_AND_READY) {
        tablet_metric->cdcsdk_sent_lag_micros->set_value(0);
      } else {
        auto last_replicated_micros = GetLastReplicatedTime(tablet_peer);
        const auto& timestamp_ql_value = row.column(master::kCdcCheckpointIdx);
        auto cdc_state_last_replication_time_micros =
            !timestamp_ql_value.IsNull() ? timestamp_ql_value.timestamp_value().ToInt64() : 0;
        auto last_sent_micros = tablet_metric->cdcsdk_last_sent_physicaltime->value();
        ComputeLagMetric(
            last_replicated_micros, last_sent_micros, cdc_state_last_replication_time_micros,
            tablet_metric->cdcsdk_sent_lag_micros);
      }
    } else {
      auto tablet_metric = std::static_pointer_cast<CDCTabletMetrics>(tablet_metric_row);
      if (tablet_peer->LeaderStatus() != consensus::LeaderStatus::LEADER_AND_READY) {
        // Set lag to 0 because we're not the leader for this tablet anymore, which means another
        // peer is responsible for tracking this tablet's lag.
        tablet_metric->async_replication_sent_lag_micros->set_value(0);
        tablet_metric->async_replication_committed_lag_micros->set_value(0);
      } else {
        // Get the physical time of the last committed record on producer.
        auto last_replicated_micros = GetLastReplicatedTime(tablet_peer);
        const auto& timestamp_ql_value = row.column(master::kCdcCheckpointIdx);
        auto cdc_state_last_replication_time_micros =
            !timestamp_ql_value.IsNull() ? timestamp_ql_value.timestamp_value().ToInt64() : 0;
        auto last_sent_micros = tablet_metric->last_read_physicaltime->value();
        ComputeLagMetric(
            last_replicated_micros, last_sent_micros, cdc_state_last_replication_time_micros,
            tablet_metric->async_replication_sent_lag_micros);
        auto last_committed_micros = tablet_metric->last_checkpoint_physicaltime->value();
        ComputeLagMetric(
            last_replicated_micros, last_committed_micros, cdc_state_last_replication_time_micros,
            tablet_metric->async_replication_committed_lag_micros);

        // Time elapsed since last GetChanges, or since stream creation if no GetChanges received.
        // If no GetChanges received and creation time unitialized, do not update the metric.
        auto last_getchanges_time = tablet_metric->last_getchanges_time->value();
        if (last_getchanges_time || cdc_state_last_replication_time_micros) {
          last_getchanges_time = last_getchanges_time == 0 ? cdc_state_last_replication_time_micros
                                                           : last_getchanges_time;
          tablet_metric->time_since_last_getchanges->set_value(
              GetCurrentTimeMicros() - last_getchanges_time);
        }
      }
    }
  }
  if (failed) {
    RefreshCdcStateTable();
    return;
  }

  // Now, go through tablets in tablet_checkpoints_ and set lag to 0 for all tablets we're no
  // longer replicating.
  for (const auto& checkpoint : tablet_checkpoints) {
    const ProducerTabletInfo& tablet_info = checkpoint.producer_tablet_info;
    if (tablets_in_cdc_state_table.find(tablet_info) == tablets_in_cdc_state_table.end()) {
      // We're no longer replicating this tablet, so set lag to 0.
      auto tablet_peer = context_->LookupTablet(checkpoint.tablet_id());
      if (!tablet_peer) {
        continue;
      }
      auto get_stream_metadata = GetStream(checkpoint.producer_tablet_info.stream_id);
      if (!get_stream_metadata.ok()) {
        continue;
      }
      StreamMetadata& record = **get_stream_metadata;

      // Don't create new tablet metrics if they have already been deleted.
      auto tablet_metric_row = GetCDCTabletMetrics(
          checkpoint.producer_tablet_info, tablet_peer, record.source_type,
          CreateCDCMetricsEntity::kFalse);
      if (!tablet_metric_row) {
        continue;
      }
      if (record.source_type == CDCSDK) {
        auto tablet_metric = std::static_pointer_cast<CDCSDKTabletMetrics>(tablet_metric_row);
        tablet_metric->cdcsdk_sent_lag_micros->set_value(0);
        tablet_metric->cdcsdk_traffic_sent.reset();
        tablet_metric->cdcsdk_change_event_count.reset();
        tablet_metric->cdcsdk_expiry_time_ms->set_value(0);
      } else {
        auto tablet_metric = std::static_pointer_cast<CDCTabletMetrics>(tablet_metric_row);
        tablet_metric->async_replication_sent_lag_micros->set_value(0);
        tablet_metric->async_replication_committed_lag_micros->set_value(0);
      }
      RemoveCDCTabletMetrics(checkpoint.producer_tablet_info, tablet_peer);
    }
  }
}

bool CDCServiceImpl::ShouldUpdateCDCMetrics(MonoTime time_since_update_metrics) {
  // Only update metrics if cdc is enabled, which means we have a valid replication stream.
  return GetAtomicFlag(&FLAGS_enable_collect_cdc_metrics) &&
         (time_since_update_metrics == MonoTime::kUninitialized ||
          MonoTime::Now() - time_since_update_metrics >=
              MonoDelta::FromMilliseconds(GetAtomicFlag(&FLAGS_update_metrics_interval_ms)));
}

bool CDCServiceImpl::CDCEnabled() { return cdc_enabled_.load(std::memory_order_acquire); }

void CDCServiceImpl::SetCDCServiceEnabled() { cdc_enabled_.store(true, std::memory_order_release); }

Result<std::shared_ptr<client::TableHandle>> CDCServiceImpl::GetCdcStateTable() {
  bool use_cache = GetAtomicFlag(&FLAGS_enable_cdc_state_table_caching);
  {
    SharedLock<decltype(mutex_)> l(mutex_);
    if (cdc_state_table_ && use_cache) {
      return cdc_state_table_;
    }
    if (cdc_service_stopped_) {
      return STATUS(ShutdownInProgress, "");
    }
  }

  auto cdc_state_table = std::make_shared<yb::client::TableHandle>();
  auto s = cdc_state_table->Open(kCdcStateTableName, client());
  // It is possible that this runs before the cdc_state table is created.
  RETURN_NOT_OK(s);

  {
    std::lock_guard<decltype(mutex_)> l(mutex_);
    if (cdc_state_table_ && use_cache) {
      return cdc_state_table_;
    }
    if (cdc_service_stopped_) {
      return STATUS(ShutdownInProgress, "");
    }
    cdc_state_table_ = cdc_state_table;
    return cdc_state_table_;
  }
}

void CDCServiceImpl::RefreshCdcStateTable() {
  // Set cached value to null so we regenerate it on the next call.
  std::lock_guard<decltype(mutex_)> l(mutex_);
  cdc_state_table_ = nullptr;
}

Status CDCServiceImpl::RefreshCacheOnFail(const Status& s) {
  if (!s.ok()) {
    RefreshCdcStateTable();
  }
  return s;
}

MicrosTime CDCServiceImpl::GetLastReplicatedTime(
    const std::shared_ptr<tablet::TabletPeer>& tablet_peer) {
  tablet::RemoveIntentsData data;
  auto status = tablet_peer->GetLastReplicatedData(&data);
  return status.ok() ? data.log_ht.GetPhysicalValueMicros() : 0;
}

void SetMinCDCSDKCheckpoint(const OpId& checkpoint, OpId* cdc_sdk_op_id) {
  if (*cdc_sdk_op_id != OpId::Invalid()) {
    *cdc_sdk_op_id = min(*cdc_sdk_op_id, checkpoint);
  } else {
    *cdc_sdk_op_id = checkpoint;
  }
}

void SetMinCDCSDKSafeTime(const HybridTime& cdc_sdk_safe_time, HybridTime* cdc_sdk_min_safe_time) {
  if (*cdc_sdk_min_safe_time != HybridTime::kInvalid) {
    *cdc_sdk_min_safe_time =
        (*cdc_sdk_min_safe_time < cdc_sdk_safe_time) ? *cdc_sdk_min_safe_time : cdc_sdk_safe_time;
  } else {
    *cdc_sdk_min_safe_time = cdc_sdk_safe_time;
  }
}

void PopulateTabletMinCheckpointAndLatestActiveTime(
    const string& tablet_id, const OpId& checkpoint, CDCRequestSource cdc_source_type,
    const int64_t& last_active_time, TabletIdCDCCheckpointMap* tablet_min_checkpoint_index,
    const HybridTime cdc_sdk_safe_time = HybridTime::kInvalid) {
  auto& tablet_info = (*tablet_min_checkpoint_index)[tablet_id];

  tablet_info.cdc_op_id = min(tablet_info.cdc_op_id, checkpoint);
  // Case:1  2 different CDCSDK stream(stream-1 and stream-2) on same tablet_id.
  //        for stream-1 there is get changes call and stream-2 there is not get change
  //        call(i.e initial checkpoint is -1.-1).
  //
  // Case:2 for the same tablet_id we read CDC stream-1 and we set cdc_sdk_op_id = Invalid(-1.-1)
  //       then we read CDCSDK stream-2 which have valid checkpoint detail in cdc_state table,
  //       update cdc_sdk_op_id to checkpoint.
  //
  if (cdc_source_type == CDCSDK) {
    SetMinCDCSDKCheckpoint(checkpoint, &tablet_info.cdc_sdk_op_id);
    SetMinCDCSDKSafeTime(cdc_sdk_safe_time, &tablet_info.cdc_sdk_safe_time);
    tablet_info.cdc_sdk_latest_active_time =
        max(tablet_info.cdc_sdk_latest_active_time, last_active_time);
  }
}

Status CDCServiceImpl::SetInitialCheckPoint(
    const OpId& checkpoint, const string& tablet_id,
    const std::shared_ptr<tablet::TabletPeer>& tablet_peer, HybridTime cdc_sdk_safe_time) {
  VLOG(1) << "Setting the checkpoint is " << checkpoint.ToString()
          << " and the latest entry OpID is " << tablet_peer->log()->GetLatestEntryOpId()
          << " for tablet_id: " << tablet_id;
  auto result = PopulateTabletCheckPointInfo(tablet_id);
  RETURN_NOT_OK_SET_CODE(result, CDCError(CDCErrorPB::INTERNAL_ERROR));
  TabletIdCDCCheckpointMap& tablet_min_checkpoint_map = *result;
  auto& tablet_op_id = tablet_min_checkpoint_map[tablet_id];
  SetMinCDCSDKSafeTime(cdc_sdk_safe_time, &tablet_op_id.cdc_sdk_safe_time);
  SetMinCDCSDKCheckpoint(checkpoint, &tablet_op_id.cdc_sdk_op_id);
  tablet_op_id.cdc_sdk_op_id_expiration =
      MonoDelta::FromMilliseconds(GetAtomicFlag(&FLAGS_cdc_intent_retention_ms));

  // Update the minimum checkpoint op_id on LEADER for log cache eviction for all stream type.
  RETURN_NOT_OK_SET_CODE(
      DoUpdateCDCConsumerOpId(tablet_peer, tablet_op_id.cdc_op_id, tablet_id),
      CDCError(CDCErrorPB::INTERNAL_ERROR));

  // Update the minimum checkpoint op_id for LEADER for intent cleanup for CDCSDK Stream type.
  RETURN_NOT_OK_SET_CODE(
      tablet_peer->SetCDCSDKRetainOpIdAndTime(
          tablet_op_id.cdc_sdk_op_id, tablet_op_id.cdc_sdk_op_id_expiration,
          tablet_op_id.cdc_sdk_safe_time),
      CDCError(CDCErrorPB::INTERNAL_ERROR));

  //  Even if the flag is enable_update_local_peer_min_index is set, for the first time
  //  we need to set it to follower too.
  return UpdatePeersCdcMinReplicatedIndex(tablet_id, tablet_op_id, false);
}

void CDCServiceImpl::FilterOutTabletsToBeDeletedByAllStreams(
    TabletIdCDCCheckpointMap* tablet_checkpoint_map,
    std::unordered_set<TabletId>* tablet_ids_with_max_checkpoint) {
  for (auto iter = tablet_checkpoint_map->begin(); iter != tablet_checkpoint_map->end();) {
    if (iter->second.cdc_sdk_op_id == OpId::Max()) {
      tablet_ids_with_max_checkpoint->insert(iter->first);
      iter = tablet_checkpoint_map->erase(iter);
    } else {
      ++iter;
    }
  }
}

Result<TabletIdCDCCheckpointMap> CDCServiceImpl::PopulateTabletCheckPointInfo(
    const TabletId& input_tablet_id, TabletIdStreamIdSet* tablet_stream_to_be_deleted) {
  TabletIdCDCCheckpointMap tablet_min_checkpoint_map;

  auto cdc_state_table_result = GetCdcStateTable();

  // It is possible that this runs before the cdc_state table is created. This is
  // ok. It just means that this is the first time the cluster starts.
  SCHECK(
      cdc_state_table_result.ok(), IllegalState,
      "Unable to open table $0. CDC min replicated indices won't be updated: $1",
      kCdcStateTableName.table_name(), cdc_state_table_result.status());

  int count = 0;
  client::TableIteratorOptions options;
  Status failer_status;
  options.error_handler = [&failer_status](const Status& status) {
    LOG(WARNING) << "Scan of table " << kCdcStateTableName.table_name() << " failed: " << status;
    failer_status = status;
  };
  options.columns = std::vector<std::string>{
      master::kCdcTabletId, master::kCdcStreamId, master::kCdcCheckpoint,
      master::kCdcLastReplicationTime, master::kCdcData};

  for (const auto& row : client::TableRange(**cdc_state_table_result, options)) {
    count++;
    auto tablet_id = row.column(master::kCdcTabletIdIdx).string_value();
    auto stream_id = row.column(master::kCdcStreamIdIdx).string_value();
    auto checkpoint = row.column(master::kCdcCheckpointIdx).string_value();

    // Find the minimum checkpoint op_id per tablet. This minimum op_id
    // will be passed to LEADER and it's peers for log cache eviction and clean the consumed intents
    // in a regular interval.
    if (!input_tablet_id.empty() && input_tablet_id != tablet_id) {
      continue;
    }

    std::string last_replicated_time_str;
    const auto& timestamp_ql_value = row.column(3);
    if (!timestamp_ql_value.IsNull()) {
      last_replicated_time_str = timestamp_ql_value.timestamp_value().ToFormattedString();
    }

    HybridTime cdc_sdk_safe_time = HybridTime::kInvalid;
    int64_t last_active_time_cdc_state_table = std::numeric_limits<int64_t>::min();
    if (!row.column(4).IsNull()) {
      for (int index = 0; index < row.column(4).map_value().keys_size(); ++index) {
        if (row.column(4).map_value().keys(index).string_value() == kCDCSDKSafeTime) {
          cdc_sdk_safe_time = HybridTime::FromPB(std::strtoull(
              row.column(4).map_value().values(index).string_value().c_str(), nullptr, 10));
        }
      }
      last_active_time_cdc_state_table =
          GetHybridTimeValueFromMap(row.column(4).map_value(), kCDCSDKActiveTime);
    }

    VLOG(1) << "stream_id: " << stream_id << ", tablet_id: " << tablet_id
            << ", checkpoint: " << checkpoint
            << ", last replicated time: " << last_replicated_time_str
            << ", last active time: " << last_active_time_cdc_state_table;

    // Add the {tablet_id, stream_id} pair to the set if its checkpoint is OpId::Max().
    if (tablet_stream_to_be_deleted && checkpoint == OpId::Max().ToString()) {
      tablet_stream_to_be_deleted->insert({tablet_id, stream_id});
    }

    auto get_stream_metadata = GetStream(stream_id);
    if (!get_stream_metadata.ok()) {
      LOG(WARNING) << "Read invalid stream id: " << stream_id << " for tablet " << tablet_id << ": "
                   << get_stream_metadata.status();
      // The stream_id present in the cdc_state table was not found in the master cache, it means
      // that the stream is deleted. To update the corresponding tablet PEERs, give an entry in
      // tablet_min_checkpoint_map which will update  cdc_sdk_min_checkpoint_op_id to
      // OpId::Max()(i.e no need to retain the intents.). And also mark the row to be deleted.
      if (!tablet_min_checkpoint_map.contains(tablet_id)) {
        VLOG(2) << "We could not get the metadata for the stream: " << stream_id;
        auto& tablet_info = tablet_min_checkpoint_map[tablet_id];
        tablet_info.cdc_op_id = OpId::Max();
        tablet_info.cdc_sdk_op_id = OpId::Max();
        tablet_info.cdc_sdk_safe_time = HybridTime::kInvalid;
      }
      if (get_stream_metadata.status().IsNotFound()) {
        VLOG(2) << "We will remove the entry for the stream: " << stream_id
                << ", from cdc_state table.";
        tablet_stream_to_be_deleted->insert({tablet_id, stream_id});
      }
      continue;
    }
    StreamMetadata& record = **get_stream_metadata;

    auto op_id_result = OpId::FromString(checkpoint);
    if (!op_id_result.ok()) {
      LOG(WARNING) << "Read invalid op id " << row.column(1).string_value() << " for tablet "
                   << tablet_id << ": " << op_id_result.status();
      continue;
    }
    const auto& op_id = *op_id_result;

    // Check that requested tablet_id is part of the CDC stream.
    ProducerTabletInfo producer_tablet = {"" /* UUID */, stream_id, tablet_id};

    // Check stream associated with the tablet is active or not.
    // Don't consider those inactive stream for the min_checkpoint calculation.
    int64_t latest_active_time = 0;
    if (record.source_type == CDCSDK) {
      // Support backward compatibility, where active_time as not part of cdc_state table.
      if (last_active_time_cdc_state_table == std::numeric_limits<int64_t>::min()) {
        LOG(WARNING)
            << "In previous server version, active time was not part of cdc_state table,"
               "as a part of upgrade, updating the active time forcefully for the tablet_id: "
            << tablet_id;
        last_active_time_cdc_state_table = GetCurrentTimeMicros();
      }
      auto session = client()->NewSession();
      auto status = CheckStreamActive(producer_tablet, session, last_active_time_cdc_state_table);
      if (!status.ok()) {
        // It is possible that all streams associated with a tablet have expired, in which case we
        // have to create a default entry in 'tablet_min_checkpoint_map' corresponding to the
        // tablet. This way the fact that all the streams have expired will be communicated to the
        // tablet_peer as well, through the method: "UpdateTabletPeersWithMinReplicatedIndex". If
        // 'tablet_min_checkpoint_map' already had an entry corresponding to the tablet, then
        // either we already saw an inactive stream assocaited with the tablet and created the
        // default entry or we saw an active stream and the map has a legitimate entry, in both
        // cases repopulating the map is not needed.
        if (tablet_min_checkpoint_map.find(tablet_id) == tablet_min_checkpoint_map.end()) {
          VLOG(2) << "Stream: " << stream_id << ", is expired for tablet: " << tablet_id
                  << ", hence we are adding default entries to tablet_min_checkpoint_map";
          auto& tablet_info = tablet_min_checkpoint_map[tablet_id];
          tablet_info.cdc_sdk_op_id = OpId::Max();
          tablet_info.cdc_sdk_safe_time = HybridTime::kInvalid;
        }
        continue;
      }
      latest_active_time = last_active_time_cdc_state_table;
    }

    // Ignoring those non-bootstarped CDCSDK stream
    if (op_id != OpId::Invalid()) {
      PopulateTabletMinCheckpointAndLatestActiveTime(
          tablet_id, op_id, record.source_type, latest_active_time, &tablet_min_checkpoint_map,
          cdc_sdk_safe_time);
    }
  }

  if (!failer_status.ok()) {
    RefreshCdcStateTable();
    return STATUS_FORMAT(
        IllegalState, "Failed to scan table $0: $1", kCdcStateTableName.table_name(),
        failer_status);
  }
  YB_LOG_EVERY_N_SECS(INFO, 300) << "Read " << count << " records from "
                                 << kCdcStateTableName.table_name();
  return tablet_min_checkpoint_map;
}

void CDCServiceImpl::UpdateTabletPeersWithMaxCheckpoint(
    const std::unordered_set<TabletId>& tablet_ids_with_max_checkpoint,
    std::unordered_set<TabletId>* failed_tablet_ids) {
  auto enable_update_local_peer_min_index =
      GetAtomicFlag(&FLAGS_enable_update_local_peer_min_index);

  TabletCDCCheckpointInfo tablet_info;
  tablet_info.cdc_sdk_op_id = OpId::Max();
  tablet_info.cdc_op_id = OpId::Max();
  tablet_info.cdc_sdk_latest_active_time = 0;

  for (const auto& tablet_id : tablet_ids_with_max_checkpoint) {
    auto s = UpdateTabletPeerWithCheckpoint(
        tablet_id, &tablet_info, enable_update_local_peer_min_index, false);

    if (!s.ok()) {
      failed_tablet_ids->insert(tablet_id);
      VLOG(1) << "Could not successfully update checkpoint as 'OpId::Max' for tablet: " << tablet_id
              << ", on all tablet peers";
    }
  }
}

void CDCServiceImpl::UpdateTabletPeersWithMinReplicatedIndex(
    TabletIdCDCCheckpointMap* tablet_min_checkpoint_map) {
  auto enable_update_local_peer_min_index =
      GetAtomicFlag(&FLAGS_enable_update_local_peer_min_index);

  for (auto& [tablet_id, tablet_info] : *tablet_min_checkpoint_map) {
    auto s =
        UpdateTabletPeerWithCheckpoint(tablet_id, &tablet_info, enable_update_local_peer_min_index);
  }
}

Status CDCServiceImpl::UpdateTabletPeerWithCheckpoint(
    const TabletId& tablet_id, TabletCDCCheckpointInfo* tablet_info,
    bool enable_update_local_peer_min_index, bool ignore_rpc_failures) {
  auto tablet_peer_result = context_->GetTablet(tablet_id);
  if (!tablet_peer_result.ok()) {
    if (tablet_peer_result.status().IsNotFound()) {
      VLOG(2) << "Did not find tablet peer for tablet " << tablet_id;
    } else {
      LOG(WARNING) << "Error getting tablet_peer for tablet " << tablet_id << ": "
                   << tablet_peer_result.status();
    }
    return STATUS_FORMAT(NotFound, "Tablet peer not found");
  }

  auto tablet_peer = std::move(*tablet_peer_result);
  if (!enable_update_local_peer_min_index && !IsLeaderAndReady(tablet_peer)) {
    VLOG(2) << "Tablet peer " << tablet_peer->permanent_uuid() << " is not the leader for tablet "
            << tablet_id;
    return STATUS_FORMAT(InternalError, "Current TServer does not host leader");
  }

  auto min_index = tablet_info->cdc_op_id.index;
  auto current_term = tablet_info->cdc_op_id.term;
  auto s = tablet_peer->set_cdc_min_replicated_index(min_index);
  WARN_NOT_OK(
      tablet_peer->set_cdc_min_replicated_index(min_index),
      "Unable to set cdc min index for tablet peer " + tablet_peer->permanent_uuid() +
          " and tablet: " + tablet_peer->tablet_id());
  RETURN_NOT_OK(s);

  auto result = tablet_peer->GetCDCSDKIntentRetainTime(tablet_info->cdc_sdk_latest_active_time);
  WARN_NOT_OK(
      result, "Unable to get the intent retain time for tablet peer " +
                  tablet_peer->permanent_uuid() + ", and tablet " + tablet_peer->tablet_id());
  RETURN_NOT_OK(result);
  tablet_info->cdc_sdk_op_id_expiration = *result;

  if (!enable_update_local_peer_min_index) {
    VLOG(1) << "Updating followers for tablet " << tablet_id << " with index " << min_index
            << " term " << current_term
            << " cdc_sdk_op_id: " << tablet_info->cdc_sdk_op_id.ToString()
            << " expiration: " << tablet_info->cdc_sdk_op_id_expiration.ToMilliseconds();
    s = UpdatePeersCdcMinReplicatedIndex(tablet_id, *tablet_info, ignore_rpc_failures);
    WARN_NOT_OK(s, "UpdatePeersCdcMinReplicatedIndex failed");
    if (!ignore_rpc_failures && !s.ok()) {
      return s;
    }
  } else {
    s = tablet_peer->SetCDCSDKRetainOpIdAndTime(
        tablet_info->cdc_sdk_op_id, tablet_info->cdc_sdk_op_id_expiration,
        tablet_info->cdc_sdk_safe_time);
    if (!s.ok()) {
      LOG(WARNING) << "Unable to set CDCSDK min checkpoint for tablet peer "
                   << tablet_peer->permanent_uuid() << " and tablet " << tablet_peer->tablet_id()
                   << ": " << s;
      return s;
    }
  }

  return Status::OK();
}

Status CDCServiceImpl::GetTabletIdsToPoll(
    const CDCStreamId stream_id,
    const std::set<TabletId>& active_or_hidden_tablets,
    const std::set<TabletId>& parent_tablets,
    const std::map<TabletId, TabletId>& child_to_parent_mapping,
    std::vector<std::pair<TabletId, OpId>>* result) {
  auto cdc_state_table_result = GetCdcStateTable();
  if (!cdc_state_table_result.ok()) {
    // It is possible that this runs before the cdc_state table is created. This is
    // ok. It just means that this is the first time the cluster starts.
    return STATUS_FORMAT(
        IllegalState, "Unable to open table $0, cannot proceed with GetTabletListToPollForCDC RPC",
        kCdcStateTableName.table_name());
  }

  client::TableIteratorOptions options;
  Status failer_status;
  options.error_handler = [&failer_status](const Status& status) {
    LOG(WARNING) << "Scan of table " << kCdcStateTableName.table_name() << " failed: " << status;
    failer_status = status;
  };
  options.columns = std::vector<std::string>{
      master::kCdcTabletId, master::kCdcStreamId, master::kCdcCheckpoint,
      master::kCdcLastReplicationTime};

  const auto& rows = client::TableRange(**cdc_state_table_result, options);
  std::set<TabletId> parents_with_polled_children;
  std::set<TabletId> polled_tablets;
  for (const auto& row : rows) {
    auto cur_stream_id = row.column(master::kCdcStreamIdIdx).string_value();
    if (cur_stream_id != stream_id) {
      continue;
    }

    auto tablet_id = row.column(master::kCdcTabletIdIdx).string_value();
    auto is_cur_tablet_polled = !row.column(master::kCdcLastReplicationTimeIdx - 1).IsNull();
    if (!is_cur_tablet_polled) {
      continue;
    }

    polled_tablets.insert(tablet_id);

    auto iter = child_to_parent_mapping.find(tablet_id);
    if (iter != child_to_parent_mapping.end()) {
      parents_with_polled_children.insert(iter->second);
    }
  }

  for (const auto& row : rows) {
    auto cur_stream_id = row.column(master::kCdcStreamIdIdx).string_value();
    if (cur_stream_id != stream_id) {
      continue;
    }

    auto tablet_id = row.column(master::kCdcTabletIdIdx).string_value();
    auto is_active_or_hidden =
        (active_or_hidden_tablets.find(tablet_id) != active_or_hidden_tablets.end());
    if (!is_active_or_hidden) {
      // This means the row is for a child tablet for which split is initiated but the process is
      // not complete.
      continue;
    }

    auto is_parent = (parent_tablets.find(tablet_id) != parent_tablets.end());
    auto checkpoint_result = OpId::FromString(row.column(master::kCdcCheckpointIdx).string_value());
    if (!checkpoint_result.ok()) {
      LOG(WARNING) << "Read invalid op id for tablet " << tablet_id << ": "
                   << checkpoint_result.status();
      continue;
    }
    auto checkpoint = checkpoint_result.get();
    auto is_cur_tablet_polled = !row.column(master::kCdcLastReplicationTimeIdx - 1).IsNull();

    bool add_to_result = false;
    auto parent_iter = child_to_parent_mapping.find(tablet_id);

    if (is_parent) {
      // This means the current tablet itself was a parent tablet. If we find
      // that we have already started polling the children, we will not add the parent tablet to
      // the result set. This situation is only possible within a small window where we have
      // reported the tablet split to the client and but the background thread has not yet deleted
      // the hidden parent tablet.
      bool is_any_child_polled =
          (parents_with_polled_children.find(tablet_id) != parents_with_polled_children.end());
      if (!is_any_child_polled) {
        // This can occur in two scenarios:
        // 1. The client has just called "GetTabletListToPollForCDC" for the first time, meanwhile
        //    a tablet split has succeded. In this case we will only add the children tablets to
        //    the result.
        // 2. The client has not yet completed streaming all the required data from the current
        //    parent tablet. In this case we will only add the current tablet to the result.
        // The difference between the two scenarios is that the current parent tablet has been
        // polled.
        if (is_cur_tablet_polled) {
          add_to_result = true;
        }
        VLOG_IF(1, !is_cur_tablet_polled)
            << "The current tablet: " << tablet_id
            << ", has children tablets and hasn't been polled yet. The CDC stream: " << stream_id
            << ", can directly start polling from children tablets.";
      }
    } else if (parent_iter == child_to_parent_mapping.end()) {
      // This means the current tablet is not a child tablet, nor a parent, we add the tablet to the
      // result set.
      add_to_result = true;
    } else {
      // This means the current tablet is a child tablet, and not itself a parent tablet.
      if (checkpoint > OpId::Min() || is_cur_tablet_polled) {
        // This means the client has started polling on this child tablet already. So we will add
        // the current child tablet to the result set.
        add_to_result = true;
      } else {
        // This means the client has not started streaming from the child tablet. If we see that the
        // any ancestor tablet is also not polled we will add the current child tablet to the result
        // set.
        bool found_polled_ancestor = false;
        while (parent_iter != child_to_parent_mapping.end()) {
          const auto& ancestor_tablet_id = parent_iter->second;
          bool is_current_polled =
              (polled_tablets.find(ancestor_tablet_id) != polled_tablets.end());
          if (is_current_polled) {
            VLOG(1) << "Found polled ancestor tablet: " << ancestor_tablet_id
                    << ", for un-polled child tablet: " << tablet_id
                    << ". Hence this tablet is not yet ready to be polled by CDC stream: "
                    << stream_id;
            found_polled_ancestor = true;
            break;
          }

          // Get the iter to the parent of the current tablet.
          parent_iter = child_to_parent_mapping.find(ancestor_tablet_id);
        }

        if (!found_polled_ancestor) {
          add_to_result = true;
        }
      }
    }

    if (add_to_result) {
      result->push_back(std::make_pair(tablet_id, checkpoint));
    }
  }

  return Status::OK();
}

void CDCServiceImpl::UpdatePeersAndMetrics() {
  MonoTime time_since_update_peers = MonoTime::kUninitialized;
  MonoTime time_since_update_metrics = MonoTime::kUninitialized;

  // Returns false if the CDC service has been stopped.
  auto sleep_while_not_stopped = [this]() {
    int min_sleep_ms = std::min(100, GetAtomicFlag(&FLAGS_update_metrics_interval_ms));
    auto sleep_period = MonoDelta::FromMilliseconds(min_sleep_ms);
    SleepFor(sleep_period);

    SharedLock<decltype(mutex_)> l(mutex_);
    return !cdc_service_stopped_;
  };

  do {
    if (!cdc_enabled_.load(std::memory_order_acquire)) {
      // CDC service not enabled, so skip background thread work.
      continue;
    }
    // Should we update lag metrics default every 1s.
    if (ShouldUpdateCDCMetrics(time_since_update_metrics)) {
      UpdateCDCMetrics();
      time_since_update_metrics = MonoTime::Now();
    }

    // If its not been 60s since the last peer update, continue.
    if (!FLAGS_enable_log_retention_by_op_idx ||
        (time_since_update_peers != MonoTime::kUninitialized &&
         MonoTime::Now() - time_since_update_peers <
             MonoDelta::FromSeconds(GetAtomicFlag(&FLAGS_update_min_cdc_indices_interval_secs)))) {
      continue;
    }
    time_since_update_peers = MonoTime::Now();
    {
      YB_LOG_EVERY_N_SECS(INFO, 300)
          << "Started to read minimum replicated indices for all tablets";
    }
    // Don't exit from this thread even if below method throw error, because
    // if we fail to read cdc_state table, lets wait for the next retry after 60 secs.
    TabletIdStreamIdSet cdc_state_entries_to_delete;
    auto result = PopulateTabletCheckPointInfo("", &cdc_state_entries_to_delete);
    if (!result.ok()) {
      LOG(WARNING) << "Failed to populate tablets checkpoint info: " << result.status();
      continue;
    }
    TabletIdCDCCheckpointMap& tablet_checkpoint_map = *result;
    VLOG(3) << "List of tablets with checkpoint info read from cdc_state table: "
            << tablet_checkpoint_map.size();

    // Collect and remove entries for the tablet_ids for which we will set the checkpoint as
    // 'OpId::Max' from 'tablet_checkpoint_map', into 'tablet_ids_with_max_checkpoint'.
    std::unordered_set<TabletId> tablet_ids_with_max_checkpoint;
    FilterOutTabletsToBeDeletedByAllStreams(
        &tablet_checkpoint_map, &tablet_ids_with_max_checkpoint);

    UpdateTabletPeersWithMinReplicatedIndex(&tablet_checkpoint_map);

    {
      YB_LOG_EVERY_N_SECS(INFO, 300)
          << "Done reading all the indices for all tablets and updating peers";
    }

    std::unordered_set<TabletId> failed_tablet_ids;
    UpdateTabletPeersWithMaxCheckpoint(tablet_ids_with_max_checkpoint, &failed_tablet_ids);

    WARN_NOT_OK(
        DeleteCDCStateTableMetadata(cdc_state_entries_to_delete, failed_tablet_ids),
        "Unable to cleanup CDC State table metadata");
  } while (sleep_while_not_stopped());
}

Status CDCServiceImpl::DeleteCDCStateTableMetadata(
    const TabletIdStreamIdSet& cdc_state_entries_to_delete,
    const std::unordered_set<TabletId>& failed_tablet_ids) {
  std::shared_ptr<yb::client::TableHandle> cdc_state_table_result =
      VERIFY_RESULT(GetCdcStateTable());
  auto session = client()->NewSession();
  if (!cdc_state_table_result) {
    return STATUS_FORMAT(
        IllegalState, "Unable to open table $0. CDC min replicated indices won't be updated",
        kCdcStateTableName.table_name());
  }

  // Iterating over set and deleting entries from the cdc_state table.
  for (const auto& [tablet_id, stream_id] : cdc_state_entries_to_delete) {
    if (failed_tablet_ids.contains(tablet_id)) {
      VLOG(2) << "We cannot delete the entry for the tablet: " << tablet_id
              << ", from cdc_state table yet. Since we encounterted failures while "
                 "propogating the checkpoint of OpId::Max to all the tablet peers";
      continue;
    }
    auto tablet_peer_result = context_->GetServingTablet(tablet_id);
    if (!tablet_peer_result.ok()) {
      LOG(WARNING) << "Could not delete the entry for stream" << stream_id << " and the tablet "
                   << tablet_id;
      continue;
    }
    if (IsLeaderAndReady(*tablet_peer_result)) {
      const auto delete_op = cdc_state_table_result->NewDeleteOp();
      auto* const delete_req = delete_op->mutable_request();
      QLAddStringHashValue(delete_req, tablet_id);
      QLAddStringRangeValue(delete_req, stream_id);
      Status s = session->ApplyAndFlushSync(delete_op);
      if (!s.ok()) {
        LOG(WARNING) << "Unable to flush operations to delete cdc streams: " << s;
        return s.CloneAndPrepend("Error deleting cdc stream rows from cdc_state table");
      }
      LOG(INFO) << "CDC state table entry for tablet " << tablet_id << " and streamid " << stream_id
                << " is deleted";
    }
  }
  return Status::OK();
}

Result<client::internal::RemoteTabletPtr> CDCServiceImpl::GetRemoteTablet(
    const TabletId& tablet_id) {
  std::promise<Result<client::internal::RemoteTabletPtr>> tablet_lookup_promise;
  auto future = tablet_lookup_promise.get_future();
  auto callback =
      [&tablet_lookup_promise](const Result<client::internal::RemoteTabletPtr>& result) {
        tablet_lookup_promise.set_value(result);
      };

  auto start = CoarseMonoClock::Now();
  client()->LookupTabletById(
      tablet_id,
      /* table =*/nullptr,
      // In case this is a split parent tablet, it will be hidden so we need this flag to access it.
      master::IncludeInactive::kTrue,
      master::IncludeDeleted::kFalse,
      CoarseMonoClock::Now() + MonoDelta::FromMilliseconds(FLAGS_cdc_read_rpc_timeout_ms),
      callback,
      GetAtomicFlag(&FLAGS_enable_cdc_client_tablet_caching) ? client::UseCache::kTrue
                                                             : client::UseCache::kFalse);
  future.wait();

  auto duration = CoarseMonoClock::Now() - start;
  if (duration > (kMaxDurationForTabletLookup * 1ms)) {
    LOG(WARNING) << "LookupTabletByKey took long time: " << duration << " ms";
  }

  auto remote_tablet = VERIFY_RESULT(future.get());
  return remote_tablet;
}

Result<RemoteTabletServer*> CDCServiceImpl::GetLeaderTServer(const TabletId& tablet_id) {
  auto result = VERIFY_RESULT(GetRemoteTablet(tablet_id));

  auto ts = result->LeaderTServer();
  if (ts == nullptr) {
    return STATUS(NotFound, "Tablet leader not found for tablet", tablet_id);
  }
  return ts;
}

Status CDCServiceImpl::GetTServers(
    const TabletId& tablet_id, std::vector<client::internal::RemoteTabletServer*>* servers) {
  auto result = VERIFY_RESULT(GetRemoteTablet(tablet_id));

  result->GetRemoteTabletServers(servers);
  return Status::OK();
}

std::shared_ptr<CDCServiceProxy> CDCServiceImpl::GetCDCServiceProxy(RemoteTabletServer* ts) {
  auto hostport = HostPortFromPB(ts->DesiredHostPort(client()->cloud_info()));
  DCHECK(!hostport.host().empty());

  {
    SharedLock<decltype(mutex_)> l(mutex_);
    auto it = cdc_service_map_.find(hostport);
    if (it != cdc_service_map_.end()) {
      return it->second;
    }
  }

  auto cdc_service = std::make_shared<CDCServiceProxy>(&client()->proxy_cache(), hostport);

  {
    std::lock_guard<decltype(mutex_)> l(mutex_);
    auto it = cdc_service_map_.find(hostport);
    if (it != cdc_service_map_.end()) {
      return it->second;
    }
    cdc_service_map_.emplace(hostport, cdc_service);
  }
  return cdc_service;
}

void CDCServiceImpl::TabletLeaderGetChanges(
    const GetChangesRequestPB* req,
    GetChangesResponsePB* resp,
    std::shared_ptr<RpcContext>
        context,
    std::shared_ptr<tablet::TabletPeer>
        peer) {
  auto rpc_handle = rpcs_.Prepare();
  RPC_CHECK_AND_RETURN_ERROR(
      rpc_handle != rpcs_.InvalidHandle(),
      STATUS(
          Aborted,
          Format(
              "Could not create valid handle for GetChangesCDCRpc: tablet=$0, peer=$1",
              req->tablet_id(),
              peer->permanent_uuid())),
      resp->mutable_error(), CDCErrorPB::INTERNAL_ERROR, *context.get());

  // Increment Proxy Metric.
  server_metrics_->cdc_rpc_proxy_count->Increment();

  // Forward this Request Info to the proper TabletServer.
  GetChangesRequestPB new_req;
  new_req.CopyFrom(*req);
  new_req.set_serve_as_proxy(false);
  CoarseTimePoint deadline = GetDeadline(*context, client());

  *rpc_handle = CreateGetChangesCDCRpc(
      deadline,
      nullptr, /* RemoteTablet: will get this from 'new_req' */
      client(),
      &new_req,
      [this, resp, context, rpc_handle](const Status& status, GetChangesResponsePB&& new_resp) {
        auto retained = rpcs_.Unregister(rpc_handle);
        *resp = std::move(new_resp);
        RPC_STATUS_RETURN_ERROR(status, resp->mutable_error(), resp->error().code(), *context);
        context->RespondSuccess();
      });
  (**rpc_handle).SendRpc();
}

void CDCServiceImpl::TabletLeaderGetCheckpoint(
    const GetCheckpointRequestPB* req, GetCheckpointResponsePB* resp, RpcContext* context) {
  auto ts_leader = GetLeaderTServer(req->tablet_id());
  RPC_RESULT_RETURN_ERROR(ts_leader, resp->mutable_error(), CDCErrorPB::TABLET_NOT_FOUND, *context);

  auto cdc_proxy = GetCDCServiceProxy(*ts_leader);
  rpc::RpcController rpc;
  rpc.set_deadline(GetDeadline(*context, client()));
  // TODO(NIC): Change to GetCheckpointAsync like CDCPoller::DoPoll.
  auto status = cdc_proxy->GetCheckpoint(*req, resp, &rpc);
  RPC_STATUS_RETURN_ERROR(status, resp->mutable_error(), CDCErrorPB::INTERNAL_ERROR, *context);
  context->RespondSuccess();
}

void CDCServiceImpl::GetCheckpoint(
    const GetCheckpointRequestPB* req, GetCheckpointResponsePB* resp, RpcContext context) {
  if (!CheckOnline(req, resp, &context)) {
    return;
  }

  RPC_CHECK_AND_RETURN_ERROR(
      req->has_tablet_id(),
      STATUS(InvalidArgument, "Tablet ID is required to get CDC checkpoint"),
      resp->mutable_error(),
      CDCErrorPB::INVALID_REQUEST,
      context);
  RPC_CHECK_AND_RETURN_ERROR(
      req->has_stream_id(),
      STATUS(InvalidArgument, "Stream ID is required to get CDC checkpoint"),
      resp->mutable_error(),
      CDCErrorPB::INVALID_REQUEST,
      context);

  auto tablet_peer = context_->LookupTablet(req->tablet_id());

  if (!tablet_peer || IsNotLeader(tablet_peer)) {
    // Forward GetChanges() to tablet leader. This happens often in Kubernetes setups.
    return TabletLeaderGetCheckpoint(req, resp, &context);
  }

  RPC_CHECK_AND_RETURN_ERROR(
      IsLeaderAndReady(tablet_peer), STATUS(LeaderNotReadyToServe, "Not ready to serve"),
      resp->mutable_error(), CDCErrorPB::LEADER_NOT_READY, context);

  // Check that requested tablet_id is part of the CDC stream.
  ProducerTabletInfo producer_tablet = {"" /* UUID */, req->stream_id(), req->tablet_id()};
  auto s = CheckTabletValidForStream(producer_tablet);
  RPC_STATUS_RETURN_ERROR(s, resp->mutable_error(), CDCErrorPB::INVALID_REQUEST, context);

  auto session = client()->NewSession();
  CoarseTimePoint deadline = GetDeadline(context, client());

  session->SetDeadline(deadline);

  auto result = GetLastCheckpoint(producer_tablet, session);
  RPC_RESULT_RETURN_ERROR(result, resp->mutable_error(), CDCErrorPB::INTERNAL_ERROR, context);

  result->ToPB(resp->mutable_checkpoint()->mutable_op_id());
  context.RespondSuccess();
}

void CDCServiceImpl::UpdateCdcReplicatedIndex(
    const UpdateCdcReplicatedIndexRequestPB* req,
    UpdateCdcReplicatedIndexResponsePB* resp,
    rpc::RpcContext context) {
  if (!CheckOnline(req, resp, &context)) {
    return;
  }

  // If we fail to update at least one tablet, roll back the replicated index for all mutated
  // tablets.
  std::vector<const std::string*> rollback_tablet_id_vec;
  RollBackTabletIdCheckpointMap rollback_tablet_id_map;
  auto scope_exit = ScopeExit([this, &rollback_tablet_id_map] {
    for (const auto& [tablet_id, rollback_checkpoint_info] : rollback_tablet_id_map) {
      VLOG(1) << "Rolling back the cdc replicated index for the tablet_id: " << tablet_id;
      RollbackCdcReplicatedIndexEntry(*tablet_id, rollback_checkpoint_info);
    }
  });

  // Backwards compatibility for deprecated fields.
  if (req->has_tablet_id() && req->has_replicated_index()) {
    Status s = UpdateCdcReplicatedIndexEntry(
        req->tablet_id(),
        req->replicated_index(),
        OpId::Max(),
        MonoDelta::FromMilliseconds(GetAtomicFlag(&FLAGS_cdc_intent_retention_ms)),
        &rollback_tablet_id_map,
        (req->has_cdc_sdk_safe_time() && (req->cdc_sdk_safe_time() > 0))
            ? HybridTime::FromPB(req->cdc_sdk_safe_time())
            : HybridTime::kInvalid);
    RPC_STATUS_RETURN_ERROR(s, resp->mutable_error(), CDCErrorPB::INVALID_REQUEST, context);
    rollback_tablet_id_map.clear();
    context.RespondSuccess();
    return;
  }

  RPC_CHECK_AND_RETURN_ERROR(
      req->tablet_ids_size() > 0 || req->replicated_indices_size() > 0 ||
          req->replicated_terms_size() > 0,
      STATUS(
          InvalidArgument,
          "Tablet ID, Index, & Term "
          "are all required to set the log replicated index"),
      resp->mutable_error(), CDCErrorPB::INVALID_REQUEST, context);

  RPC_CHECK_AND_RETURN_ERROR(
      req->tablet_ids_size() == req->replicated_indices_size() &&
          req->tablet_ids_size() == req->replicated_terms_size(),
      STATUS(InvalidArgument, "Tablet ID, Index, & Term Count must match"), resp->mutable_error(),
      CDCErrorPB::INVALID_REQUEST, context);

  rollback_tablet_id_vec.reserve(req->tablet_ids_size());
  for (int i = 0; i < req->tablet_ids_size(); i++) {
    const OpId& cdc_sdk_op = req->cdc_sdk_consumed_ops().empty()
                                 ? OpId::Max()
                                 : OpId::FromPB(req->cdc_sdk_consumed_ops(i));
    const MonoDelta cdc_sdk_op_id_expiration = MonoDelta::FromMilliseconds(
        req->cdc_sdk_ops_expiration_ms().empty() ? GetAtomicFlag(&FLAGS_cdc_intent_retention_ms)
                                                 : req->cdc_sdk_ops_expiration_ms(i));

    Status s = UpdateCdcReplicatedIndexEntry(
        req->tablet_ids(i), req->replicated_indices(i), cdc_sdk_op, cdc_sdk_op_id_expiration,
        &rollback_tablet_id_map,
        !req->cdc_sdk_safe_times().empty() && req->cdc_sdk_safe_times(i) > 0 &&
                req->cdc_sdk_safe_times().size() > i
            ? HybridTime::FromPB(req->cdc_sdk_safe_times(i))
            : HybridTime::kInvalid);
    RPC_STATUS_RETURN_ERROR(s, resp->mutable_error(), CDCErrorPB::INVALID_REQUEST, context);
  }

  rollback_tablet_id_map.clear();
  context.RespondSuccess();
}

Status CDCServiceImpl::UpdateCdcReplicatedIndexEntry(
    const string& tablet_id, int64 replicated_index, const OpId& cdc_sdk_replicated_op,
    const MonoDelta& cdc_sdk_op_id_expiration,
    RollBackTabletIdCheckpointMap* rollback_tablet_id_map, const HybridTime cdc_sdk_safe_time) {
  auto tablet_peer = VERIFY_RESULT(context_->GetServingTablet(tablet_id));
  if (!tablet_peer->log_available()) {
    return STATUS(TryAgain, "Tablet peer is not ready to set its log cdc index");
  }

  if (rollback_tablet_id_map) {
    (*rollback_tablet_id_map)[&tablet_id] = {
        tablet_peer->get_cdc_min_replicated_index(), tablet_peer->cdc_sdk_min_checkpoint_op_id()};
  }

  RETURN_NOT_OK(tablet_peer->set_cdc_min_replicated_index(replicated_index));
  RETURN_NOT_OK(tablet_peer->SetCDCSDKRetainOpIdAndTime(
      cdc_sdk_replicated_op, cdc_sdk_op_id_expiration, cdc_sdk_safe_time));

  if (PREDICT_FALSE(FLAGS_TEST_cdc_inject_replication_index_update_failure)) {
    return STATUS(InternalError, "Simulated error when setting the replication index");
  }

  return Status::OK();
}

void CDCServiceImpl::RollbackCdcReplicatedIndexEntry(
    const string& tablet_id, const pair<int64_t, OpId>& rollback_checkpoint_info) {
  auto tablet_peer = context_->GetServingTablet(tablet_id);
  if (!tablet_peer.ok()) {
    LOG(WARNING) << "Unable to rollback replicated index for " << tablet_id;
    return;
  }

  WARN_NOT_OK(
      (**tablet_peer).set_cdc_min_replicated_index(rollback_checkpoint_info.first),
      "Unable to update min index for tablet $0 " + tablet_id);
  WARN_NOT_OK(
      (**tablet_peer)
          .SetCDCSDKRetainOpIdAndTime(
              rollback_checkpoint_info.second,
              MonoDelta::FromMilliseconds(GetAtomicFlag(&FLAGS_cdc_intent_retention_ms)),
              HybridTime::kInvalid),
      "Unable to update op id and expiration time for tablet $0 " + tablet_id);
}

Result<OpId> CDCServiceImpl::TabletLeaderLatestEntryOpId(const TabletId& tablet_id) {
  auto ts_leader = VERIFY_RESULT(GetLeaderTServer(tablet_id));

  auto cdc_proxy = GetCDCServiceProxy(ts_leader);
  rpc::RpcController rpc;
  rpc.set_timeout(MonoDelta::FromMilliseconds(FLAGS_cdc_read_rpc_timeout_ms));
  GetLatestEntryOpIdRequestPB req;
  GetLatestEntryOpIdResponsePB resp;
  req.set_tablet_id(tablet_id);
  auto status = cdc_proxy->GetLatestEntryOpId(req, &resp, &rpc);
  if (!status.ok()) {
    // If we failed to get the latest entry op id, we try other tservers. The leader is guaranteed
    // to have the most up-to-date information, but for our purposes, it's ok to be slightly
    // behind.
    std::vector<client::internal::RemoteTabletServer*> servers;
    auto s = GetTServers(tablet_id, &servers);
    for (const auto& server : servers) {
      // We don't want to try the leader again.
      if (server->permanent_uuid() == ts_leader->permanent_uuid()) {
        continue;
      }
      auto follower_cdc_proxy = GetCDCServiceProxy(server);
      status = follower_cdc_proxy->GetLatestEntryOpId(req, &resp, &rpc);
      if (status.ok()) {
        return OpId::FromPB(resp.op_id());
      }
    }
    DCHECK(!status.ok());
    return status;
  }
  return OpId::FromPB(resp.op_id());
}

// Given a list of tablet ids, retrieve the latest entry op_id for each of them.
// The response should contain a list of op_ids for each input tablet id that was
// successfully processed, in the same order that the tablet ids were passed in.
Result<GetLatestEntryOpIdResponsePB> CDCServiceImpl::GetLatestEntryOpId(
    const GetLatestEntryOpIdRequestPB& req, CoarseTimePoint deadline) {
  GetLatestEntryOpIdResponsePB resp;

  // Support backwards compatibility.
  if (req.has_tablet_id()) {
    auto tablet_peer = VERIFY_RESULT_OR_SET_CODE(
        context_->GetServingTablet(req.tablet_id()), CDCError(CDCErrorPB::INTERNAL_ERROR));

    if (!tablet_peer->log_available()) {
      const string err_message = strings::Substitute(
          "Unable to get the latest entry op id from "
          "peer $0 and tablet $1 because its log object hasn't been initialized",
          tablet_peer->permanent_uuid(), tablet_peer->tablet_id());
      LOG(WARNING) << err_message;
      return STATUS(ServiceUnavailable, err_message, CDCError(CDCErrorPB::INTERNAL_ERROR));
    }
    tablet_peer->log()->GetLatestEntryOpId().ToPB(resp.mutable_op_id());

    return resp;
  }

  if (req.tablet_ids_size() <= 0) {
    return STATUS(
        InvalidArgument, "Tablet IDs are required to set the log replicated index",
        CDCError(CDCErrorPB::INVALID_REQUEST));
  }

  for (int i = 0; i < req.tablet_ids_size(); i++) {
    auto tablet_peer = VERIFY_RESULT_OR_SET_CODE(
        context_->GetServingTablet(req.tablet_ids(i)), CDCError(CDCErrorPB::INTERNAL_ERROR));

    if (!tablet_peer->log_available()) {
      const string err_message = strings::Substitute(
          "Unable to get the latest entry op id from "
          "peer $0 and tablet $1 because its log object hasn't been initialized",
          tablet_peer->permanent_uuid(), tablet_peer->tablet_id());
      LOG(WARNING) << err_message;
      return STATUS(ServiceUnavailable, err_message, CDCError(CDCErrorPB::INTERNAL_ERROR));
    }

    // Add op_id to response.
    OpId op_id = tablet_peer->log()->GetLatestEntryOpId();
    op_id.ToPB(resp.add_op_ids());
  }

  return resp;
}

void CDCServiceImpl::GetCDCDBStreamInfo(
    const GetCDCDBStreamInfoRequestPB* req,
    GetCDCDBStreamInfoResponsePB* resp,
    rpc::RpcContext context) {
  if (!CheckOnline(req, resp, &context)) {
    return;
  }

  LOG(INFO) << "Received GetCDCDBStreamInfo request " << req->ShortDebugString();

  RPC_CHECK_AND_RETURN_ERROR(
      req->has_db_stream_id(),
      STATUS(InvalidArgument, "Database Stream ID is required to get DB stream information"),
      resp->mutable_error(),
      CDCErrorPB::INVALID_REQUEST,
      context);

  std::vector<pair<std::string, std::string>> db_stream_info;
  Status s = client()->GetCDCDBStreamInfo(req->db_stream_id(), &db_stream_info);
  RPC_STATUS_RETURN_ERROR(s, resp->mutable_error(), CDCErrorPB::INTERNAL_ERROR, context);

  for (const auto& tabinfo : db_stream_info) {
    auto* const table_info = resp->add_table_info();
    table_info->set_stream_id(tabinfo.first);
    table_info->set_table_id(tabinfo.second);
  }

  context.RespondSuccess();
}

void CDCServiceImpl::RollbackPartialCreate(const CDCCreationState& creation_state) {
  const TabletCDCCheckpointInfo kOpIdMax;

  if (!creation_state.created_cdc_streams.empty()) {
    WARN_NOT_OK(
        client()->DeleteCDCStream(creation_state.created_cdc_streams),
        "Unable to delete streams " + JoinCSVLine(creation_state.created_cdc_streams));
  }

  // For all tablets we modified state for, reverse those changes if the operation failed
  // halfway through.
  if (creation_state.producer_entries_modified.empty()) {
    return;
  }
  {
    std::lock_guard<decltype(mutex_)> l(mutex_);
    impl_->EraseTablets(creation_state.producer_entries_modified, false);
  }
  for (const auto& entry : creation_state.producer_entries_modified) {
    // Update the term and index for the consumed checkpoint to tablet's LEADER as well as FOLLOWER.
    auto tablet_peer = context_->GetServingTablet(entry.tablet_id);
    if (tablet_peer.ok()) {  // if local
      WARN_NOT_OK(
          (**tablet_peer).set_cdc_min_replicated_index(kOpIdMax.cdc_op_id.index),
          "Unable to update min index for local tablet " + entry.tablet_id);
    }
    WARN_NOT_OK(
        UpdatePeersCdcMinReplicatedIndex(entry.tablet_id, kOpIdMax),
        "Unable to update min index for remote tablet " + entry.tablet_id);
  }
}

void CDCServiceImpl::XClusterAsyncPromiseCallback(
    std::promise<void>* const promise, std::atomic<int>* const finished_tasks, int total_tasks) {
  // If this is the last of the tasks to finish, then mark the promise as fulfilled.
  if (++(*finished_tasks) == total_tasks) {
    promise->set_value();
  }
}

void CDCServiceImpl::BootstrapProducer(
    const BootstrapProducerRequestPB* req,
    BootstrapProducerResponsePB* resp,
    rpc::RpcContext context) {
  LOG(INFO) << "Received BootstrapProducer request " << req->ShortDebugString();
  RPC_CHECK_AND_RETURN_ERROR(
      req->table_ids().size() > 0,
      STATUS(InvalidArgument, "Table ID is required to create CDC stream"),
      resp->mutable_error(),
      CDCErrorPB::INVALID_REQUEST,
      context);

  std::shared_ptr<client::TableHandle> cdc_state_table;

  std::vector<client::YBOperationPtr> ops;
  auto session = client()->NewSession();

  // Used to delete streams in case of failure.
  CDCCreationState creation_state;
  auto scope_exit = ScopeExit([this, &creation_state] { RollbackPartialCreate(creation_state); });

  // Decide which version of bootstrap producer to use.
  Status s;
  if (PREDICT_TRUE(FLAGS_parallelize_bootstrap_producer)) {
    s = BootstrapProducerHelperParallelized(req, resp, &ops, &creation_state);
  } else {
    s = BootstrapProducerHelper(req, resp, &ops, &creation_state);
  }

  RPC_STATUS_RETURN_ERROR(s, resp->mutable_error(), CDCErrorPB::INTERNAL_ERROR, context);

  // On a success, apply cdc state table ops.
  session->SetDeadline(GetDeadline(context, client()));
  // TODO(async_flush): https://github.com/yugabyte/yugabyte-db/issues/12173
  s = RefreshCacheOnFail(session->ApplyAndFlushSync(ops));
  RPC_STATUS_RETURN_ERROR(s, resp->mutable_error(), CDCErrorPB::INTERNAL_ERROR, context);

  // Clear these vectors so no changes are reversed by scope_exit since we succeeded.
  creation_state.Clear();
  context.RespondSuccess();
}

// Type definitions specific to BootstrapProducerHelperParallelized.
typedef std::pair<std::string, std::string> BootstrapTabletPair;

// BootstrapProducerHelperParallelized tries to optimize the throughput of this operation. It runs
// tablet operations in parallel & batching to reduce overall RPC count. Steps:
// 1. Create CDC Streams for each Table under Bootstrap
// 2. Create a server : list(tablet) mapping for these Tables
// 3. Async per server, get the Latest OpID on each tablet leader.
// 4. Async per server, Set WAL Retention on each tablet peer. This is the most expensive operation.
Status CDCServiceImpl::BootstrapProducerHelperParallelized(
    const BootstrapProducerRequestPB* req,
    BootstrapProducerResponsePB* resp,
    std::vector<client::YBOperationPtr>* ops,
    CDCCreationState* creation_state) {
  std::vector<CDCStreamId> bootstrap_ids;
  // For each (bootstrap_id, tablet_id) pair, store its op_id object.
  std::unordered_map<BootstrapTabletPair, yb::OpId, boost::hash<BootstrapTabletPair>> tablet_op_ids;
  // For each server id, store the server proxy object.
  std::unordered_map<std::string, std::shared_ptr<CDCServiceProxy>> server_to_proxy;
  // For each server, store tablets that we need to make an rpc call to that server with.
  std::unordered_map<std::string, std::vector<BootstrapTabletPair>> server_to_remote_tablets;
  std::unordered_map<std::string, std::vector<BootstrapTabletPair>> server_to_remote_tablet_leader;

  LOG_WITH_FUNC(INFO) << "Initializing CDC Streams";
  for (const auto& table_id : req->table_ids()) {
    std::shared_ptr<client::YBTable> table;
    RETURN_NOT_OK(client()->OpenTable(table_id, &table));

    // 1. Generate a bootstrap id & setup the CDC stream, for use with the XCluster Consumer.
    std::unordered_map<std::string, std::string> options;
    options.reserve(2);
    options.emplace(cdc::kRecordType, CDCRecordType_Name(cdc::CDCRecordType::CHANGE));
    options.emplace(cdc::kRecordFormat, CDCRecordFormat_Name(cdc::CDCRecordFormat::WAL));

    // Mark this stream as being bootstrapped, to help in finding dangling streams.
    // TODO: Turn this into a batch RPC.
    const std::string& bootstrap_id =
        VERIFY_RESULT(client()->CreateCDCStream(table_id, options, false));
    creation_state->created_cdc_streams.push_back(bootstrap_id);

    google::protobuf::RepeatedPtrField<master::TabletLocationsPB> tablets;
    RETURN_NOT_OK(client()->GetTabletsFromTableId(table_id, 0, &tablets));

    // 2. Create a server : list(tablet) mapping for these Tables
    for (const auto& tablet : tablets) {
      const std::string tablet_id = tablet.tablet_id();
      auto bootstrap_tablet_pair = std::make_pair(bootstrap_id, tablet_id);
      std::shared_ptr<tablet::TabletPeer> tablet_peer;
      OpId op_id = yb::OpId(-1, -1);

      // Get remote servers for tablet.
      std::vector<client::internal::RemoteTabletServer*> servers;
      RETURN_NOT_OK(GetTServers(tablet_id, &servers));

      // Check if this tablet has local information cached.
      auto tablet_peer_result = context_->GetServingTablet(tablet_id);
      if (tablet_peer_result.ok()) {
        auto tablet_peer = std::move(*tablet_peer_result);
        // Retrieve op_id from local cache.
        if (!tablet_peer->log_available()) {
          const string err_message = strings::Substitute(
              "Unable to get the latest entry op id "
              "from peer $0 and tablet $1 because its log object hasn't been initialized",
              tablet_peer->permanent_uuid(), tablet_id);
          LOG(WARNING) << err_message;
          return STATUS(InternalError, err_message);
        }
        op_id = tablet_peer->log()->GetLatestEntryOpId();

        // Add checkpoint for rollback before modifying tablet state.
        impl_->AddTabletCheckpoint(
            op_id, bootstrap_id, tablet_id, &creation_state->producer_entries_modified);

        // All operations local tablets can be done now.
        RETURN_NOT_OK(tablet_peer->set_cdc_min_replicated_index(op_id.index));
        RETURN_NOT_OK(DoUpdateCDCConsumerOpId(tablet_peer, op_id, tablet_id));

        // Store remote tablet information so we can do batched rpc calls.
        for (const auto& server : servers) {
          // We modify our log directly. Avoid calling itself through the proxy.
          if (server->IsLocal()) {
            continue;
          }

          const std::string server_id = server->permanent_uuid();

          // Save server_id to proxy mapping.
          if (server_to_proxy.count(server_id) == 0) {
            server_to_proxy[server_id] = GetCDCServiceProxy(server);
          }

          // Add tablet to the tablet list for this server
          server_to_remote_tablets[server_id].push_back(bootstrap_tablet_pair);
        }
      } else {  // Not local.
        // Fetch and store the leader tserver so we can get opids from it later.
        auto ts_leader = VERIFY_RESULT(GetLeaderTServer(tablet_id));
        const std::string leader_server_id = ts_leader->permanent_uuid();

        // Add mapping from server to tablet leader.
        server_to_remote_tablet_leader[leader_server_id].push_back(bootstrap_tablet_pair);

        // Add mapping from leader server to proxy.
        if (server_to_proxy.count(leader_server_id) == 0) {
          server_to_proxy[leader_server_id] = GetCDCServiceProxy(ts_leader);
        }
      }

      // Add (bootstrap_id, tablet_id) to op_id entry
      tablet_op_ids[bootstrap_tablet_pair] = std::move(op_id);
    }
    bootstrap_ids.push_back(std::move(bootstrap_id));
  }

  LOG_WITH_FUNC(INFO) << "Retrieving Latest OpIDs for each tablet.";
  // Stores number of async rpc calls that have returned.
  std::atomic<int> finished_tasks{0};
  // Promise used to wait for rpc calls to all complete.
  std::promise<void> get_op_id_promise;
  auto get_op_id_future = get_op_id_promise.get_future();
  // Store references to the rpc and response objects so they don't go out of scope.
  std::vector<std::shared_ptr<rpc::RpcController>> rpcs;
  std::unordered_map<std::string, std::shared_ptr<GetLatestEntryOpIdResponsePB>>
      get_op_id_responses_by_server;

  // 3. Async per server, get the Latest OpID on each tablet leader.
  for (const auto& server_tablet_list_pair : server_to_remote_tablet_leader) {
    auto rpc = std::make_shared<rpc::RpcController>();
    rpcs.push_back(rpc);

    // Add pointers to rpc and response objects to respective in memory data structures.
    GetLatestEntryOpIdRequestPB get_op_id_req;
    for (auto& bootstrap_id_tablet_id_pair : server_tablet_list_pair.second) {
      get_op_id_req.add_tablet_ids(bootstrap_id_tablet_id_pair.second);
    }
    auto get_op_id_resp = std::make_shared<GetLatestEntryOpIdResponsePB>();
    get_op_id_responses_by_server[server_tablet_list_pair.first] = get_op_id_resp;

    auto proxy = server_to_proxy[server_tablet_list_pair.first];
    // Todo: GetLatestEntryOpId does not seem to enforce this deadline.
    rpc.get()->set_timeout(MonoDelta::FromMilliseconds(FLAGS_cdc_write_rpc_timeout_ms));

    proxy->GetLatestEntryOpIdAsync(
        get_op_id_req, get_op_id_resp.get(), rpc.get(),
        std::bind(
            &CDCServiceImpl::XClusterAsyncPromiseCallback, this, &get_op_id_promise,
            &finished_tasks, server_to_remote_tablet_leader.size()));
  }

  // Wait for all async rpc calls to finish.
  if (server_to_remote_tablet_leader.size() > 0) {
    get_op_id_future.wait();
  }

  // Parse responses and update producer_entries_modified and tablet_checkpoints_.
  std::string get_op_id_err_message;
  for (const auto& server_id_resp_pair : get_op_id_responses_by_server) {
    const std::string server_id = server_id_resp_pair.first;
    const auto get_op_id_resp = server_id_resp_pair.second.get();
    const auto leader_tablets = server_to_remote_tablet_leader[server_id];

    // Record which tablets we retrieved an op id from & record in local cache.
    for (int i = 0; i < get_op_id_resp->op_ids_size(); i++) {
      const std::string bootstrap_id = leader_tablets.at(i).first;
      const std::string tablet_id = leader_tablets.at(i).second;
      ProducerTabletInfo producer_tablet{"" /* Universe UUID */, bootstrap_id, tablet_id};
      auto op_id = OpId::FromPB(get_op_id_resp->op_ids(i));

      // Add op_id for tablet.
      tablet_op_ids[std::make_pair(bootstrap_id, tablet_id)] = std::move(op_id);

      // Add checkpoint for rollback before modifying tablet state.
      impl_->AddTabletCheckpoint(
          op_id, bootstrap_id, tablet_id, &creation_state->producer_entries_modified);
    }

    // Note any errors, but continue processing all RPC results.
    if (get_op_id_resp->has_error()) {
      auto err_message = get_op_id_resp->error().status().message();
      LOG(WARNING) << "Error from " << server_id << ": " << err_message;
      if (get_op_id_err_message.empty()) {
        get_op_id_err_message = err_message;
      }
    }
  }

  // Return if there is an error.
  if (!get_op_id_err_message.empty()) {
    return STATUS(InternalError, get_op_id_err_message);
  }

  // Check that all tablets have a valid op id.
  for (const auto& tablet_op_id_pair : tablet_op_ids) {
    if (!tablet_op_id_pair.second.valid()) {
      return STATUS(
          InternalError, "Could not retrieve op id for tablet", tablet_op_id_pair.first.second);
    }
  }

  LOG_WITH_FUNC(INFO) << "Updating OpIDs for Log Retention.";
  std::promise<void> update_index_promise;
  auto update_index_future = update_index_promise.get_future();
  // Reuse finished_tasks and rpc vector from before.
  finished_tasks = 0;
  rpcs.clear();
  std::vector<std::shared_ptr<UpdateCdcReplicatedIndexResponsePB>> update_index_responses;

  // 4. Async per server, Set WAL Retention on each tablet peer.
  for (const auto& server_tablet_list_pair : server_to_remote_tablets) {
    UpdateCdcReplicatedIndexRequestPB update_index_req;
    auto update_index_resp = std::make_shared<UpdateCdcReplicatedIndexResponsePB>();
    auto rpc = std::make_shared<rpc::RpcController>();

    // Store pointers to response and rpc object.
    update_index_responses.push_back(update_index_resp);
    rpcs.push_back(rpc);

    for (auto& bootstrap_id_tablet_id_pair : server_tablet_list_pair.second) {
      update_index_req.add_tablet_ids(bootstrap_id_tablet_id_pair.second);
      update_index_req.add_replicated_indices(tablet_op_ids[bootstrap_id_tablet_id_pair].index);
      update_index_req.add_replicated_terms(tablet_op_ids[bootstrap_id_tablet_id_pair].term);
    }

    auto proxy = server_to_proxy[server_tablet_list_pair.first];
    // Todo: UpdateCdcReplicatedIndex does not seem to enforce this deadline.
    rpc.get()->set_timeout(MonoDelta::FromMilliseconds(FLAGS_cdc_write_rpc_timeout_ms));

    proxy->UpdateCdcReplicatedIndexAsync(
        update_index_req, update_index_resp.get(), rpc.get(),
        std::bind(
            &CDCServiceImpl::XClusterAsyncPromiseCallback, this, &update_index_promise,
            &finished_tasks, server_to_remote_tablets.size()));
  }

  // Wait for all async calls to finish.
  if (server_to_remote_tablets.size() > 0) {
    update_index_future.wait();
  }

  // Check all responses for errors.
  for (const auto& update_index_resp : update_index_responses) {
    if (update_index_resp->has_error()) {
      const string err_message = update_index_resp->error().status().message();
      LOG(WARNING) << err_message;
      return STATUS(InternalError, err_message);
    }
  }

  std::shared_ptr<yb::client::TableHandle> cdc_state_table = VERIFY_RESULT(GetCdcStateTable());

  // Create CDC state table update ops with all bootstrap id to tablet id pairs.
  for (const auto& bootstrap_id_tablet_id_to_op_id_pair : tablet_op_ids) {
    auto bootstrap_id_tablet_id_pair = bootstrap_id_tablet_id_to_op_id_pair.first;
    auto op_id = bootstrap_id_tablet_id_to_op_id_pair.second;

    const auto op = cdc_state_table->NewWriteOp(QLWriteRequestPB::QL_STMT_INSERT);
    auto* const write_req = op->mutable_request();

    // Add tablet id.
    QLAddStringHashValue(write_req, bootstrap_id_tablet_id_pair.second);
    // Add bootstrap id.
    QLAddStringRangeValue(write_req, bootstrap_id_tablet_id_pair.first);
    cdc_state_table->AddStringColumnValue(write_req, master::kCdcCheckpoint, op_id.ToString());
    ops->push_back(std::move(op));
  }

  // Update response with bootstrap ids.
  for (const auto& bootstrap_id : bootstrap_ids) {
    resp->add_cdc_bootstrap_ids(bootstrap_id);
  }
  LOG_WITH_FUNC(INFO) << "Finished.";

  return Status::OK();
}

Status CDCServiceImpl::BootstrapProducerHelper(
    const BootstrapProducerRequestPB* req,
    BootstrapProducerResponsePB* resp,
    std::vector<client::YBOperationPtr>* ops,
    CDCCreationState* creation_state) {
  std::shared_ptr<yb::client::TableHandle> cdc_state_table;
  std::vector<CDCStreamId> bootstrap_ids;

  for (const auto& table_id : req->table_ids()) {
    std::shared_ptr<client::YBTable> table;
    RETURN_NOT_OK(client()->OpenTable(table_id, &table));

    // Generate a bootstrap id by calling CreateCDCStream, and also setup the stream in the master.
    // If the consumer's master sends a CreateCDCStream with a bootstrap id, the producer's master
    // will verify that the stream id exists and return success if it does since everything else
    // has already been done by this call.
    std::unordered_map<std::string, std::string> options;
    options.reserve(4);
    options.emplace(cdc::kRecordType, CDCRecordType_Name(cdc::CDCRecordType::CHANGE));
    options.emplace(cdc::kRecordFormat, CDCRecordFormat_Name(cdc::CDCRecordFormat::WAL));
    options.emplace(cdc::kSourceType, CDCRequestSource_Name(cdc::CDCRequestSource::XCLUSTER));
    options.emplace(cdc::kCheckpointType, CDCCheckpointType_Name(cdc::CDCCheckpointType::IMPLICIT));

    // Mark this stream as being bootstrapped, to help in finding dangling streams.
    const std::string& bootstrap_id =
        VERIFY_RESULT(client()->CreateCDCStream(table_id, options, /* active */ false));
    creation_state->created_cdc_streams.push_back(bootstrap_id);

    if (cdc_state_table == nullptr) {
      cdc_state_table = VERIFY_RESULT(GetCdcStateTable());
    }

    google::protobuf::RepeatedPtrField<master::TabletLocationsPB> tablets;
    RETURN_NOT_OK(client()->GetTabletsFromTableId(table_id, 0, &tablets));

    // For each tablet, create a row in cdc_state table containing the generated bootstrap id, and
    // the latest op id in the logs.
    for (const auto& tablet : tablets) {
      OpId op_id;
      // Get the Latest OpID.
      TabletCDCCheckpointInfo op_id_min;

      auto tablet_peer_result = context_->GetServingTablet(tablet.tablet_id());
      if (tablet_peer_result.ok()) {
        auto tablet_peer = std::move(*tablet_peer_result);
        if (!tablet_peer->log_available()) {
          const string err_message = strings::Substitute(
              "Unable to get the latest entry op id "
              "from peer $0 and tablet $1 because its log object hasn't been initialized",
              tablet_peer->permanent_uuid(), tablet_peer->tablet_id());
          LOG(WARNING) << err_message;
          return STATUS(InternalError, err_message);
        }
        op_id = tablet_peer->log()->GetLatestEntryOpId();
        // Update the term and index for the consumed checkpoint
        // to tablet's LEADER as well as FOLLOWER.
        op_id_min.cdc_op_id = OpId(OpId::kUnknownTerm, op_id.index);
        op_id_min.cdc_sdk_op_id = OpId::Max();

        RETURN_NOT_OK(tablet_peer->set_cdc_min_replicated_index(op_id.index));
      } else {  // Remote tablet.
        op_id = VERIFY_RESULT(TabletLeaderLatestEntryOpId(tablet.tablet_id()));
        op_id_min.cdc_op_id = OpId(OpId::kUnknownTerm, op_id.index);
        op_id_min.cdc_sdk_op_id = OpId::Max();
      }
      // Even though we let each log independently take care of updating its own log checkpoint,
      // we still call the Update RPC when we create the replication stream.
      RETURN_NOT_OK(UpdatePeersCdcMinReplicatedIndex(tablet.tablet_id(), op_id_min));

      const auto op = cdc_state_table->NewWriteOp(QLWriteRequestPB::QL_STMT_INSERT);
      auto* const write_req = op->mutable_request();

      QLAddStringHashValue(write_req, tablet.tablet_id());
      QLAddStringRangeValue(write_req, bootstrap_id);
      cdc_state_table->AddStringColumnValue(write_req, master::kCdcCheckpoint, op_id.ToString());
      ops->push_back(std::move(op));
      impl_->AddTabletCheckpoint(
          op_id, bootstrap_id, tablet.tablet_id(), &creation_state->producer_entries_modified);
    }
    bootstrap_ids.push_back(std::move(bootstrap_id));
  }

  // Add bootstrap ids to response.
  for (const auto& bootstrap_id : bootstrap_ids) {
    resp->add_cdc_bootstrap_ids(bootstrap_id);
  }

  return Status::OK();
}

void CDCServiceImpl::Shutdown() {
  if (impl_->async_client_init_) {
    impl_->async_client_init_->Shutdown();
    rpcs_.Shutdown();
    {
      std::lock_guard<decltype(mutex_)> l(mutex_);
      cdc_service_stopped_ = true;
      cdc_state_table_ = nullptr;
    }
    if (update_peers_and_metrics_thread_) {
      update_peers_and_metrics_thread_->join();
    }
    impl_->async_client_init_ = nullptr;
    impl_->ClearCaches();
  }
}

Status CDCServiceImpl::CheckStreamActive(
    const ProducerTabletInfo& producer_tablet, const client::YBSessionPtr& session,
    const int64_t& last_active_time_passed) {
  auto last_active_time = (last_active_time_passed == 0)
                              ? VERIFY_RESULT(GetLastActiveTime(producer_tablet, session))
                              : last_active_time_passed;

  auto now = GetCurrentTimeMicros();
  if (now < last_active_time + 1000 * (GetAtomicFlag(&FLAGS_cdc_intent_retention_ms))) {
    VLOG(1) << "Tablet: " << producer_tablet.ToString()
            << " found in CDCState table/ cache with active time: " << last_active_time
            << " current time:" << now << ", for stream: " << producer_tablet.stream_id;
    return Status::OK();
  }

  last_active_time = VERIFY_RESULT(GetLastActiveTime(producer_tablet, session, true));
  if (now < last_active_time + 1000 * (GetAtomicFlag(&FLAGS_cdc_intent_retention_ms))) {
    VLOG(1) << "Tablet: " << producer_tablet.ToString()
            << " found in CDCState table with active time: " << last_active_time
            << " current time:" << now << ", for stream: " << producer_tablet.stream_id;
    return Status::OK();
  }

  VLOG(1) << "Stream: " << producer_tablet.stream_id
          << ", is expired for tablet: " << producer_tablet.tablet_id
          << ", active time in CDCState table: " << last_active_time << ", current time: " << now;
  return STATUS_FORMAT(
      InternalError, "Stream ID $0 is expired for Tablet ID $1", producer_tablet.stream_id,
      producer_tablet.tablet_id);
}

Result<int64_t> CDCServiceImpl::GetLastActiveTime(
    const ProducerTabletInfo& producer_tablet, const client::YBSessionPtr& session,
    bool ignore_cache) {
  DCHECK(!producer_tablet.stream_id.empty() && !producer_tablet.tablet_id.empty());

  if (!ignore_cache) {
    auto result = impl_->GetLastActiveTime(producer_tablet);
    if (result) {
      return *result;
    }
  }

  auto cdc_state_table_result = GetCdcStateTable();
  RETURN_NOT_OK(cdc_state_table_result);

  const auto readop = (*cdc_state_table_result)->NewReadOp();
  auto* const readreq = readop->mutable_request();
  QLAddStringHashValue(readreq, producer_tablet.tablet_id);

  auto cond = readreq->mutable_where_expr()->mutable_condition();
  cond->set_op(QLOperator::QL_OP_AND);
  QLAddStringCondition(
      cond, Schema::first_column_id() + master::kCdcStreamIdIdx, QL_OP_EQUAL,
      producer_tablet.stream_id);
  readreq->mutable_column_refs()->add_ids(Schema::first_column_id() + master::kCdcTabletIdIdx);
  readreq->mutable_column_refs()->add_ids(Schema::first_column_id() + master::kCdcStreamIdIdx);
  (*cdc_state_table_result)->AddColumns({master::kCdcData}, readreq);

  // TODO(async_flush): https://github.com/yugabyte/yugabyte-db/issues/12173
  RETURN_NOT_OK(session->ReadSync(readop));
  auto row_block = ql::RowsResult(readop.get()).GetRowBlock();

  if (row_block->row_count() != 1) {
    // This could happen when conncurently as this function is running the stram is deleted, in
    // which case we return last active_time as "0".
    return 0;
  }
  if (!row_block->row(0).column(0).IsNull()) {
    DCHECK_EQ(row_block->row(0).column(0).type(), InternalType::kMapValue);
    auto last_active_time =
        GetHybridTimeValueFromMap(row_block->row(0).column(0).map_value(), kCDCSDKActiveTime);
    VLOG(2) << "Found entry in cdc_state table with active time: " << last_active_time
            << ", for tablet: " << producer_tablet.tablet_id
            << ", and stream: " << producer_tablet.stream_id;
    return last_active_time;
  }

  return GetCurrentTimeMicros();
}

Result<OpId> CDCServiceImpl::GetLastCheckpoint(
    const ProducerTabletInfo& producer_tablet, const client::YBSessionPtr& session) {
  auto result = impl_->GetLastCheckpoint(producer_tablet);
  if (result) {
    return *result;
  }

  auto cdc_state_table_result = GetCdcStateTable();
  RETURN_NOT_OK(cdc_state_table_result);

  const auto op = (*cdc_state_table_result)->NewReadOp();
  auto* const req = op->mutable_request();
  DCHECK(!producer_tablet.stream_id.empty() && !producer_tablet.tablet_id.empty());
  QLAddStringHashValue(req, producer_tablet.tablet_id);

  auto cond = req->mutable_where_expr()->mutable_condition();
  cond->set_op(QLOperator::QL_OP_AND);
  QLAddStringCondition(
      cond, Schema::first_column_id() + master::kCdcStreamIdIdx, QL_OP_EQUAL,
      producer_tablet.stream_id);
  req->mutable_column_refs()->add_ids(Schema::first_column_id() + master::kCdcTabletIdIdx);
  req->mutable_column_refs()->add_ids(Schema::first_column_id() + master::kCdcStreamIdIdx);
  (*cdc_state_table_result)->AddColumns({master::kCdcCheckpoint}, req);

  // TODO(async_flush): https://github.com/yugabyte/yugabyte-db/issues/12173
  RETURN_NOT_OK(RefreshCacheOnFail(session->ReadSync(op)));
  auto row_block = ql::RowsResult(op.get()).GetRowBlock();
  if (row_block->row_count() == 0) {
    return OpId(0, 0);
  }

  DCHECK_EQ(row_block->row_count(), 1);
  DCHECK_EQ(row_block->row(0).column(0).type(), InternalType::kStringValue);

  return OpId::FromString(row_block->row(0).column(0).string_value());
}

bool RecordHasValidOp(const CDCSDKProtoRecordPB& record) {
  return record.row_message().op() == RowMessage_Op_INSERT ||
         record.row_message().op() == RowMessage_Op_UPDATE ||
         record.row_message().op() == RowMessage_Op_DELETE ||
         record.row_message().op() == RowMessage_Op_READ;
}

// Find the right-most proto record from the cdc_sdk_proto_records
// having valid commit_time, which will be used to calculate
// CDCSDK lag metrics cdcsdk_sent_lag_micros.
uint64 GetCDCSDKLastSendRecordTime(const GetChangesResponsePB* resp) {
  int cur_idx = resp->cdc_sdk_proto_records_size() - 1;
  while (cur_idx >= 0) {
    auto& ech_record = resp->cdc_sdk_proto_records(cur_idx);
    if (RecordHasValidOp(ech_record)) {
      return ech_record.row_message().commit_time();
    }
    cur_idx -= 1;
  }
  return 0;
}

void CDCServiceImpl::UpdateCDCTabletMetrics(
    const GetChangesResponsePB* resp,
    const ProducerTabletInfo& producer_tablet,
    const std::shared_ptr<tablet::TabletPeer>& tablet_peer,
    const OpId& op_id,
    const CDCRequestSource source_type,
    int64_t last_readable_index) {
  auto tablet_metric_row = GetCDCTabletMetrics(producer_tablet, tablet_peer, source_type);
  if (!tablet_metric_row) {
    return;
  }

  if (source_type == CDCSDK) {
    auto tablet_metric = std::static_pointer_cast<CDCSDKTabletMetrics>(tablet_metric_row);
    tablet_metric->cdcsdk_change_event_count->IncrementBy(resp->cdc_sdk_proto_records_size());
    tablet_metric->cdcsdk_expiry_time_ms->set_value(GetAtomicFlag(&FLAGS_cdc_intent_retention_ms));
    if (resp->cdc_sdk_proto_records_size() > 0) {
      tablet_metric->cdcsdk_traffic_sent->IncrementBy(
          resp->cdc_sdk_proto_records_size() * resp->cdc_sdk_proto_records(0).ByteSize());
      uint64 last_record_time = GetCDCSDKLastSendRecordTime(resp);
      auto last_replicated_micros = GetLastReplicatedTime(tablet_peer);
      auto last_record_micros = HybridTime(last_record_time).GetPhysicalValueMicros();
      tablet_metric->cdcsdk_last_sent_physicaltime->set_value(last_record_micros);
      tablet_metric->cdcsdk_sent_lag_micros->set_value(last_replicated_micros - last_record_micros);

    } else {
      auto last_replicated_micros = GetLastReplicatedTime(tablet_peer);
      tablet_metric->cdcsdk_last_sent_physicaltime->set_value(last_replicated_micros);
      tablet_metric->cdcsdk_sent_lag_micros->set_value(0);
    }

  } else {
    auto tablet_metric = std::static_pointer_cast<CDCTabletMetrics>(tablet_metric_row);
    auto lid = resp->checkpoint().op_id();
    tablet_metric->last_read_opid_term->set_value(lid.term());
    tablet_metric->last_read_opid_index->set_value(lid.index());
    tablet_metric->last_readable_opid_index->set_value(last_readable_index);
    tablet_metric->last_checkpoint_opid_index->set_value(op_id.index);
    tablet_metric->last_getchanges_time->set_value(GetCurrentTimeMicros());

    if (resp->records_size() > 0) {
      uint64 last_record_time = resp->records(resp->records_size() - 1).time();
      uint64 first_record_time = resp->records(0).time();

      tablet_metric->last_read_hybridtime->set_value(last_record_time);
      auto last_record_micros = HybridTime(last_record_time).GetPhysicalValueMicros();
      tablet_metric->last_read_physicaltime->set_value(last_record_micros);
      // Only count bytes responded if we are including a response payload.
      tablet_metric->rpc_payload_bytes_responded->Increment(resp->ByteSize());
      // Get the physical time of the last committed record on producer.
      auto last_replicated_micros = GetLastReplicatedTime(tablet_peer);
      tablet_metric->async_replication_sent_lag_micros->set_value(
          last_replicated_micros - last_record_micros);

      auto first_record_micros = HybridTime(first_record_time).GetPhysicalValueMicros();
      tablet_metric->last_checkpoint_physicaltime->set_value(first_record_micros);
      // When there is lag between consumer and producer, consumer is caught up to either
      // the previous caught-up time, or to the last committed record time on consumer.
      tablet_metric->last_caughtup_physicaltime->set_value(
          std::max(tablet_metric->last_caughtup_physicaltime->value(), first_record_micros));
      tablet_metric->async_replication_committed_lag_micros->set_value(
          last_replicated_micros - first_record_micros);
    } else {
      tablet_metric->rpc_heartbeats_responded->Increment();
      // If there are no more entries to be read, that means we're caught up.
      auto last_replicated_micros = GetLastReplicatedTime(tablet_peer);
      tablet_metric->last_read_physicaltime->set_value(last_replicated_micros);
      tablet_metric->last_checkpoint_physicaltime->set_value(last_replicated_micros);
      tablet_metric->last_caughtup_physicaltime->set_value(GetCurrentTimeMicros());
      tablet_metric->async_replication_sent_lag_micros->set_value(0);
      tablet_metric->async_replication_committed_lag_micros->set_value(0);
    }
  }
}

Status CDCServiceImpl::UpdateCheckpointAndActiveTime(
    const ProducerTabletInfo& producer_tablet,
    const OpId& sent_op_id,
    const OpId& commit_op_id,
    const client::YBSessionPtr& session,
    uint64_t last_record_hybrid_time,
    const CDCRequestSource& request_source,
    const bool force_update,
    const HybridTime& cdc_sdk_safe_time) {
  bool update_cdc_state = impl_->UpdateCheckpoint(producer_tablet, sent_op_id, commit_op_id);
  if (update_cdc_state || force_update) {
    auto cdc_state = VERIFY_RESULT(GetCdcStateTable());
    const auto op = cdc_state->NewUpdateOp();
    auto* const req = op->mutable_request();
    DCHECK(!producer_tablet.stream_id.empty() && !producer_tablet.tablet_id.empty());
    QLAddStringHashValue(req, producer_tablet.tablet_id);
    QLAddStringRangeValue(req, producer_tablet.stream_id);

    cdc_state->AddStringColumnValue(req, master::kCdcCheckpoint, commit_op_id.ToString());
    // If we have a last record hybrid time, use that for physical time. If not, it means we're
    // caught up, so the current time.
    uint64_t last_replication_time_micros =
        last_record_hybrid_time != 0 ? HybridTime(last_record_hybrid_time).GetPhysicalValueMicros()
                                     : GetCurrentTimeMicros();
    cdc_state->AddTimestampColumnValue(
        req, master::kCdcLastReplicationTime, last_replication_time_micros);

    if (request_source == CDCSDK) {
      auto last_active_time = GetCurrentTimeMicros();
      auto column_id = cdc_state->ColumnId(master::kCdcData);
      auto map_value_pb = client::AddMapColumn(req, column_id);
      client::AddMapEntryToColumn(map_value_pb, kCDCSDKActiveTime, ToString(last_active_time));
      client::AddMapEntryToColumn(
          map_value_pb, kCDCSDKSafeTime, ToString(cdc_sdk_safe_time.ToUint64()));

      VLOG(2) << "Updating cdc state table with: checkpoint: " << commit_op_id.ToString()
              << ", last active time: " << last_active_time
              << ", for tablet: " << producer_tablet.tablet_id
              << ", and stream: " << producer_tablet.stream_id;
    }

    // Only perform the update if we have a row in cdc_state to prevent a race condition where
    // a stream is deleted and then this logic inserts entries in cdc_state from that deleted
    // stream.
    auto* condition = req->mutable_if_expr()->mutable_condition();
    condition->set_op(QL_OP_EXISTS);
    // TODO(async_flush): https://github.com/yugabyte/yugabyte-db/issues/12173
    RETURN_NOT_OK(RefreshCacheOnFail(session->ApplyAndFlushSync(op)));
  }

  return Status::OK();
}

const std::string GetCDCMetricsKey(const std::string& stream_id) {
  return "CDCMetrics::" + stream_id;
}

std::shared_ptr<void> CDCServiceImpl::GetCDCTabletMetrics(
    const ProducerTabletInfo& producer,
    std::shared_ptr<tablet::TabletPeer>
        tablet_peer,
    CDCRequestSource source_type,
    CreateCDCMetricsEntity create) {
  // 'nullptr' not recommended: using for tests.
  if (tablet_peer == nullptr) {
    auto tablet_peer_result = context_->GetServingTablet(producer.tablet_id);
    if (!tablet_peer_result.ok()) return nullptr;
    tablet_peer = std::move(*tablet_peer_result);
  }

  auto tablet = tablet_peer->shared_tablet();
  if (tablet == nullptr) return nullptr;

  const std::string key = GetCDCMetricsKey(producer.stream_id);
  std::shared_ptr<void> metrics_raw = tablet->GetAdditionalMetadata(key);
  if (metrics_raw == nullptr && create) {
    //  Create a new METRIC_ENTITY_cdc here.
    MetricEntity::AttributeMap attrs;
    {
      SharedLock<rw_spinlock> l(mutex_);
      auto raft_group_metadata = tablet->metadata();
      attrs["table_id"] = raft_group_metadata->table_id();
      attrs["namespace_name"] = raft_group_metadata->namespace_name();
      attrs["table_name"] = raft_group_metadata->table_name();
      attrs["stream_id"] = producer.stream_id;
    }

    scoped_refptr<yb::MetricEntity> entity;
    if (source_type == CDCSDK) {
      entity = METRIC_ENTITY_cdcsdk.Instantiate(metric_registry_, producer.MetricsString(), attrs);
      metrics_raw = std::make_shared<CDCSDKTabletMetrics>(entity);

    } else {
      entity = METRIC_ENTITY_cdc.Instantiate(metric_registry_, producer.MetricsString(), attrs);
      metrics_raw = std::make_shared<CDCTabletMetrics>(entity);
    }
    // Adding the new metric to the tablet so it maintains the same lifetime scope.
    tablet->AddAdditionalMetadata(key, metrics_raw);
  }
  return metrics_raw;
}

void CDCServiceImpl::RemoveCDCTabletMetrics(
    const ProducerTabletInfo& producer, std::shared_ptr<tablet::TabletPeer> tablet_peer) {
  if (tablet_peer == nullptr) {
    LOG(WARNING) << "Received null tablet peer pointer.";
    return;
  }
  auto tablet = tablet_peer->shared_tablet();
  if (tablet == nullptr) {
    LOG(WARNING) << "Could not find tablet for tablet peer: " << tablet_peer->tablet_id();
    return;
  }

  const std::string key = GetCDCMetricsKey(producer.stream_id);
  tablet->RemoveAdditionalMetadata(key);
}

Result<std::shared_ptr<StreamMetadata>> CDCServiceImpl::GetStream(
    const std::string& stream_id, bool ignore_cache) {
  if (!ignore_cache) {
    auto stream = GetStreamMetadataFromCache(stream_id);
    if (stream != nullptr) {
      return stream;
    }
  }

  // Look up stream in sys catalog.
  std::vector<ObjectId> object_ids;
  NamespaceId ns_id;
  std::unordered_map<std::string, std::string> options;
  RETURN_NOT_OK(client()->GetCDCStream(stream_id, &ns_id, &object_ids, &options));

  auto stream_metadata = std::make_shared<StreamMetadata>();

  AddDefaultOptionsIfMissing(&options);

  for (const auto& option : options) {
    if (option.first == kRecordType) {
      SCHECK(
          CDCRecordType_Parse(option.second, &stream_metadata->record_type), IllegalState,
          "CDC record type parsing error");
    } else if (option.first == kRecordFormat) {
      SCHECK(
          CDCRecordFormat_Parse(option.second, &stream_metadata->record_format), IllegalState,
          "CDC record format parsing error");
    } else if (option.first == kSourceType) {
      SCHECK(
          CDCRequestSource_Parse(option.second, &stream_metadata->source_type), IllegalState,
          "CDC record format parsing error");
    } else if (option.first == kCheckpointType) {
      SCHECK(
          CDCCheckpointType_Parse(option.second, &stream_metadata->checkpoint_type), IllegalState,
          "CDC record format parsing error");
    } else if (option.first == cdc::kIdType && option.second == cdc::kNamespaceId) {
      stream_metadata->ns_id = ns_id;
      stream_metadata->table_ids.insert(
          stream_metadata->table_ids.end(), object_ids.begin(), object_ids.end());
    } else if (option.first == cdc::kIdType && option.second == cdc::kTableId) {
      stream_metadata->table_ids.insert(
          stream_metadata->table_ids.end(), object_ids.begin(), object_ids.end());
    } else {
      LOG(WARNING) << "Unsupported CDC option: " << option.first;
    }
  }

  AddStreamMetadataToCache(stream_id, stream_metadata);
  return stream_metadata;
}

void CDCServiceImpl::AddStreamMetadataToCache(
    const std::string& stream_id, const std::shared_ptr<StreamMetadata>& metadata) {
  std::lock_guard<decltype(mutex_)> l(mutex_);
  stream_metadata_.emplace(stream_id, metadata);
}

std::shared_ptr<StreamMetadata> CDCServiceImpl::GetStreamMetadataFromCache(
    const std::string& stream_id) {
  SharedLock<decltype(mutex_)> l(mutex_);
  auto it = stream_metadata_.find(stream_id);
  if (it != stream_metadata_.end()) {
    return it->second;
  } else {
    return nullptr;
  }
}

Status CDCServiceImpl::CheckTabletValidForStream(const ProducerTabletInfo& info) {
  auto result = VERIFY_RESULT(impl_->PreCheckTabletValidForStream(info));
  if (result) {
    return Status::OK();
  }
  // If we don't recognize the tablet_id, populate our full tablet list for this stream.
  // This can happen if we call "GetChanges" on a split tablet. We will initalise the entries for
  // the split tablets in both: tablet_checkpoints_ and cdc_state_metadata_.
  auto tablets = VERIFY_RESULT(GetTablets(info.stream_id));

  auto status = impl_->CheckTabletValidForStream(info, tablets);

  if (status.IsInvalidArgument()) {
    // We check and see if tablet split has occured on the tablet.
    for (const auto& tablet : tablets) {
      if (tablet.has_split_parent_tablet_id() &&
          tablet.split_parent_tablet_id() == info.tablet_id) {
        return STATUS_FORMAT(TabletSplit, Format("Tablet Split detected on $0", info.tablet_id));
      }
    }
  }

  return status;
}

void CDCServiceImpl::IsBootstrapRequired(
    const IsBootstrapRequiredRequestPB* req,
    IsBootstrapRequiredResponsePB* resp,
    rpc::RpcContext context) {
  RPC_CHECK_AND_RETURN_ERROR(
      req->tablet_ids_size() > 0,
      STATUS(InvalidArgument, "Tablet ID is required to check for replication"),
      resp->mutable_error(), CDCErrorPB::INVALID_REQUEST, context);

  for (auto& tablet_id : req->tablet_ids()) {
    auto tablet_peer = context_->LookupTablet(tablet_id);

    RPC_CHECK_AND_RETURN_ERROR(
        tablet_peer && IsLeaderAndReady(tablet_peer),
        STATUS(LeaderNotReadyToServe, "Not ready to serve"), resp->mutable_error(),
        CDCErrorPB::LEADER_NOT_READY, context);

    auto session = client()->NewSession();
    CoarseTimePoint deadline = GetDeadline(context, client());

    session->SetDeadline(deadline);
    OpId op_id = OpId();

    std::shared_ptr<CDCTabletMetrics> tablet_metric = NULL;

    if (req->has_stream_id() && !req->stream_id().empty()) {
      // Check that requested tablet_id is part of the CDC stream.
      ProducerTabletInfo producer_tablet = {"" /* UUID */, req->stream_id(), tablet_id};
      auto s = CheckTabletValidForStream(producer_tablet);
      RPC_STATUS_RETURN_ERROR(s, resp->mutable_error(), CDCErrorPB::INVALID_REQUEST, context);

      auto result = GetLastCheckpoint(producer_tablet, session);
      if (result.ok()) {
        op_id = *result;
      }
      tablet_metric = std::static_pointer_cast<CDCTabletMetrics>(
          GetCDCTabletMetrics(producer_tablet, tablet_peer));
    }

    auto log = tablet_peer->log();
    if (op_id.index == log->GetLatestEntryOpId().index) {
      // Consumer has caught up to producer
      continue;
    }

    int64_t next_index = op_id.index + 1;
    consensus::ReplicateMsgs replicates;
    int64_t starting_op_segment_seq_num;
    yb::SchemaPB schema;
    uint32_t schema_version;

    auto log_result = log->GetLogReader()->ReadReplicatesInRange(
        next_index,
        next_index,
        0,
        &replicates,
        &starting_op_segment_seq_num,
        &schema,
        &schema_version);

    // TODO: We should limit this to the specific Status error associated with missing logs.
    bool missing_logs = !log_result.ok();
    if (missing_logs) {
      LOG(INFO) << "Couldn't read " << next_index << ". Bootstrap required for tablet "
                << tablet_peer->tablet_id() << ": " << log_result.ToString();
      resp->set_bootstrap_required(missing_logs);
    }
    if (tablet_metric) {
      tablet_metric->is_bootstrap_required->set_value(missing_logs ? 1 : 0);
    }
  }
  context.RespondSuccess();
}

Status CDCServiceImpl::UpdateChildrenTabletsOnSplitOpForCDCSDK(
    const ProducerTabletInfo& info, const OpId& split_op_id) {
  auto tablets = VERIFY_RESULT(GetTablets(info.stream_id));

  std::array<const master::TabletLocationsPB*, 2> children_tablets;
  uint found_children = 0;
  for (auto const& tablet : tablets) {
    if (tablet.has_split_parent_tablet_id() && tablet.split_parent_tablet_id() == info.tablet_id) {
      children_tablets[found_children] = &tablet;
      found_children += 1;

      if (found_children == 2) {
        break;
      }
    }
  }
  LOG_IF(DFATAL, found_children != 2)
      << "Could not find the two split children for the tablet: " << info.tablet_id;

  // Add the entries for the children tablets in 'cdc_state_metadata_' and 'tablet_checkpoints_'.
  RETURN_NOT_OK_SET_CODE(
      impl_->AddEntriesForChildrenTabletsOnSplitOp(info, children_tablets, split_op_id),
      CDCError(CDCErrorPB::INTERNAL_ERROR));
  VLOG(1) << "Added entries for children tablets: " << children_tablets[0]->tablet_id() << " and "
          << children_tablets[1]->tablet_id()
          << ", to 'cdc_state_metadata_' and 'tablet_checkpoints_'";

  // Update the entries for the children tablets to 'cdc_state' table.
  auto session = client()->NewSession();
  for (auto const& child_tablet : children_tablets) {
    ProducerTabletInfo child_info;
    child_info.tablet_id = child_tablet->tablet_id();
    child_info.stream_id = info.stream_id;

    RETURN_NOT_OK_SET_CODE(
        UpdateCheckpointAndActiveTime(
            child_info, split_op_id, split_op_id, session, GetCurrentTimeMicros(),
            CDCRequestSource::CDCSDK, true),
        CDCError(CDCErrorPB::INTERNAL_ERROR));
  }

  VLOG(1) << "Updated entries for children tablets: " << children_tablets[0]->tablet_id() << " and "
          << children_tablets[1]->tablet_id()
          << ", in 'cdc_state' table with checkpoint: " << split_op_id;

  return Status::OK();
}

Status CDCServiceImpl::UpdateChildrenTabletsOnSplitOp(
    const ProducerTabletInfo& producer_tablet,
<<<<<<< HEAD
    std::shared_ptr<yb::consensus::ReplicateMsg>
        split_op_msg,
=======
    const consensus::ReplicateMsg& split_op_msg,
>>>>>>> a65fc7f0
    const client::YBSessionPtr& session) {
  const auto& split_req = split_op_msg.split_request();
  const auto parent_tablet = split_req.tablet_id();
  const vector<string> children_tablets = {split_req.new_tablet1_id(), split_req.new_tablet2_id()};

  auto cdc_state_table = VERIFY_RESULT(GetCdcStateTable());
  // First check if the children tablet entries exist yet in cdc_state.
  for (const auto& child_tablet : children_tablets) {
    const auto op = cdc_state_table->NewReadOp();
    auto* const req = op->mutable_request();
    QLAddStringHashValue(req, child_tablet);

    auto cond = req->mutable_where_expr()->mutable_condition();
    cond->set_op(QLOperator::QL_OP_AND);
    QLAddStringCondition(
        cond, Schema::first_column_id() + master::kCdcStreamIdIdx, QL_OP_EQUAL,
        producer_tablet.stream_id);
    req->mutable_column_refs()->add_ids(Schema::first_column_id() + master::kCdcTabletIdIdx);
    req->mutable_column_refs()->add_ids(Schema::first_column_id() + master::kCdcStreamIdIdx);
    cdc_state_table->AddColumns({master::kCdcCheckpoint}, req);

    // TODO(async_flush): https://github.com/yugabyte/yugabyte-db/issues/12173
    RETURN_NOT_OK(RefreshCacheOnFail(session->ReadSync(op)));

    auto row_block = ql::RowsResult(op.get()).GetRowBlock();
    SCHECK(
        row_block->row_count() == 1, NotFound,
        Format(
            "Error finding entry in cdc_state table for tablet: $0, stream $1.", child_tablet,
            producer_tablet.stream_id));
  }

  // Force an update of parent tablet checkpoint/timestamp to ensure that there it gets updated at
  // least once (otherwise, we may have a situation where consecutive splits occur within the
  // cdc_state table update window, and we wouldn't update the tablet's row with non-null values).
  impl_->ForceCdcStateUpdate(producer_tablet);

  // If we found both entries then lets update their checkpoints to this split_op's op id, to
  // ensure that we continue replicating from where we left off.
  for (const auto& child_tablet : children_tablets) {
    const auto op = cdc_state_table->NewUpdateOp();
    auto* const req = op->mutable_request();
    QLAddStringHashValue(req, child_tablet);
    QLAddStringRangeValue(req, producer_tablet.stream_id);
    // No need to update the timestamp here as we haven't started replicating the child yet.
    cdc_state_table->AddStringColumnValue(
        req, master::kCdcCheckpoint, consensus::OpIdToString(split_op_msg.id()));
    // Only perform updates from tservers for cdc_state, so check if row exists or not.
    auto* condition = req->mutable_if_expr()->mutable_condition();
    condition->set_op(QL_OP_EXISTS);
    // TODO(async_flush): https://github.com/yugabyte/yugabyte-db/issues/12173
    RETURN_NOT_OK(RefreshCacheOnFail(session->ApplyAndFlushSync(op)));
  }

  return Status::OK();
}

void CDCServiceImpl::CheckReplicationDrain(
    const CheckReplicationDrainRequestPB* req,
    CheckReplicationDrainResponsePB* resp,
    rpc::RpcContext context) {
  RPC_CHECK_AND_RETURN_ERROR(
      req->stream_info_size() > 0,
      STATUS(
          InvalidArgument,
          "At least one (stream ID, tablet ID) pair required to check "
          "for replication drain"),
      resp->mutable_error(), CDCErrorPB::INVALID_REQUEST, context);
  RPC_CHECK_AND_RETURN_ERROR(
      req->has_target_time(),
      STATUS(InvalidArgument, "target_time is required to check for replication drain"),
      resp->mutable_error(), CDCErrorPB::INVALID_REQUEST, context);

  std::vector<std::pair<CDCStreamId, TabletId>> stream_tablet_to_check;
  stream_tablet_to_check.reserve(req->stream_info_size());
  for (const auto& stream_info : req->stream_info()) {
    stream_tablet_to_check.push_back({stream_info.stream_id(), stream_info.tablet_id()});
  }

  // Rate limiting.
  int num_retry = 0;
  auto sleep_while_unfinished = [&]() {
    if ((++num_retry) >= GetAtomicFlag(&FLAGS_wait_replication_drain_tserver_max_retry) ||
        stream_tablet_to_check.empty()) {
      return false;
    }
    SleepFor(MonoDelta::FromMilliseconds(
        GetAtomicFlag(&FLAGS_wait_replication_drain_tserver_retry_interval_ms)));
    return true;
  };

  do {
    // (stream ID, tablet ID) pairs to keep checking in the next iteration.
    std::vector<std::pair<CDCStreamId, TabletId>> unfinished_stream_tablet;
    for (const auto& stream_tablet_id : stream_tablet_to_check) {
      const string& stream_id = stream_tablet_id.first;
      const string& tablet_id = stream_tablet_id.second;

      auto tablet_peer = context_->LookupTablet(tablet_id);
      if (!tablet_peer || !IsLeaderAndReady(tablet_peer)) {
        LOG_WITH_FUNC(INFO) << "Not the leader for tablet " << tablet_id << ". Skipping.";
        continue;
      }

      ProducerTabletInfo producer_tablet = {"" /* UUID */, stream_id, tablet_id};
      auto s = CheckTabletValidForStream(producer_tablet);
      if (!s.ok()) {
        LOG_WITH_FUNC(WARNING) << "Tablet not valid for stream: " << s << ". Skipping.";
        continue;
      }

      auto tablet_metric = std::static_pointer_cast<CDCTabletMetrics>(
          GetCDCTabletMetrics(producer_tablet, tablet_peer));
      if (!tablet_metric) {
        LOG_WITH_FUNC(INFO) << "Tablet metrics uninitialized: " << producer_tablet.ToString();
        unfinished_stream_tablet.push_back({stream_id, tablet_id});
        continue;
      } else if (!tablet_metric->last_getchanges_time->value()) {
        LOG_WITH_FUNC(INFO) << "GetChanges never received: " << producer_tablet.ToString();
        unfinished_stream_tablet.push_back({stream_id, tablet_id});
        continue;
      }

      // Check if the consumer is caught-up to the user-specified timestamp.
      auto last_caughtup_time = tablet_metric->last_caughtup_physicaltime->value();
      if (req->target_time() <= last_caughtup_time) {
        auto drained_stream_info = resp->add_drained_stream_info();
        drained_stream_info->set_stream_id(stream_id);
        drained_stream_info->set_tablet_id(tablet_id);
      } else {
        unfinished_stream_tablet.push_back({stream_id, tablet_id});
      }
    }
    stream_tablet_to_check.swap(unfinished_stream_tablet);
  } while (sleep_while_unfinished());

  context.RespondSuccess();
}

}  // namespace cdc
}  // namespace yb<|MERGE_RESOLUTION|>--- conflicted
+++ resolved
@@ -1210,7 +1210,7 @@
   return SetCDCCheckpointResponsePB();
 }
 
-int64_t CDCServiceImpl::GetHybridTimeValueFromMap(QLMapValuePB map_value, std::string key) {
+int64_t CDCServiceImpl::GetEntryValueFromMap(QLMapValuePB map_value, std::string key) {
   int64_t value = kint64max;
   for (int index = 0; index < map_value.keys_size(); ++index) {
     if (map_value.keys(index).string_value() == key) {
@@ -2004,12 +2004,7 @@
 }
 
 void SetMinCDCSDKSafeTime(const HybridTime& cdc_sdk_safe_time, HybridTime* cdc_sdk_min_safe_time) {
-  if (*cdc_sdk_min_safe_time != HybridTime::kInvalid) {
-    *cdc_sdk_min_safe_time =
-        (*cdc_sdk_min_safe_time < cdc_sdk_safe_time) ? *cdc_sdk_min_safe_time : cdc_sdk_safe_time;
-  } else {
-    *cdc_sdk_min_safe_time = cdc_sdk_safe_time;
-  }
+  (*cdc_sdk_min_safe_time).MakeAtMost(cdc_sdk_safe_time);
 }
 
 void PopulateTabletMinCheckpointAndLatestActiveTime(
@@ -2126,14 +2121,19 @@
     HybridTime cdc_sdk_safe_time = HybridTime::kInvalid;
     int64_t last_active_time_cdc_state_table = std::numeric_limits<int64_t>::min();
     if (!row.column(4).IsNull()) {
-      for (int index = 0; index < row.column(4).map_value().keys_size(); ++index) {
-        if (row.column(4).map_value().keys(index).string_value() == kCDCSDKSafeTime) {
-          cdc_sdk_safe_time = HybridTime::FromPB(std::strtoull(
-              row.column(4).map_value().values(index).string_value().c_str(), nullptr, 10));
+      auto map_value = row.column(4).map_value();
+      for (int index = 0; index < map_value.keys_size(); ++index) {
+        if (map_value.keys(index).string_value() == kCDCSDKSafeTime) {
+          Result res = yb::CheckedStoull(map_value.values(index).string_value().c_str());
+          if (!res.ok()) {
+            LOG(WARNING) << "Unable to fetch the map value corresponding to CDCSDK safe time";
+          } else {
+            cdc_sdk_safe_time = HybridTime::FromPB(*res);
+          }
         }
       }
       last_active_time_cdc_state_table =
-          GetHybridTimeValueFromMap(row.column(4).map_value(), kCDCSDKActiveTime);
+          GetEntryValueFromMap(row.column(4).map_value(), kCDCSDKActiveTime);
     }
 
     VLOG(1) << "stream_id: " << stream_id << ", tablet_id: " << tablet_id
@@ -3537,7 +3537,7 @@
   if (!row_block->row(0).column(0).IsNull()) {
     DCHECK_EQ(row_block->row(0).column(0).type(), InternalType::kMapValue);
     auto last_active_time =
-        GetHybridTimeValueFromMap(row_block->row(0).column(0).map_value(), kCDCSDKActiveTime);
+        GetEntryValueFromMap(row_block->row(0).column(0).map_value(), kCDCSDKActiveTime);
     VLOG(2) << "Found entry in cdc_state table with active time: " << last_active_time
             << ", for tablet: " << producer_tablet.tablet_id
             << ", and stream: " << producer_tablet.stream_id;
@@ -4017,12 +4017,7 @@
 
 Status CDCServiceImpl::UpdateChildrenTabletsOnSplitOp(
     const ProducerTabletInfo& producer_tablet,
-<<<<<<< HEAD
-    std::shared_ptr<yb::consensus::ReplicateMsg>
-        split_op_msg,
-=======
     const consensus::ReplicateMsg& split_op_msg,
->>>>>>> a65fc7f0
     const client::YBSessionPtr& session) {
   const auto& split_req = split_op_msg.split_request();
   const auto parent_tablet = split_req.tablet_id();
