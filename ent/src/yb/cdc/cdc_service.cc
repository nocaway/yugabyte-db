--- conflicted
+++ resolved
@@ -508,17 +508,12 @@
     if (it->mem_tracker) {
       return it->mem_tracker;
     }
-<<<<<<< HEAD
-    auto cdc_mem_tracker =
-        MemTracker::FindOrCreateTracker("CDC", tablet_peer->tablet()->mem_tracker());
-=======
     auto tablet_ptr = tablet_peer->shared_tablet();
     if (!tablet_ptr) {
       return nullptr;
     }
     auto cdc_mem_tracker = MemTracker::FindOrCreateTracker(
         "CDC", tablet_ptr->mem_tracker());
->>>>>>> 5dc9d0ee
     it->mem_tracker = MemTracker::FindOrCreateTracker(producer_info.stream_id, cdc_mem_tracker);
     return it->mem_tracker;
   }
