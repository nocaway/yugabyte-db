--- conflicted
+++ resolved
@@ -7231,13 +7231,6 @@
   ValidateColumnCounts(change_resp, 2);
 }
 
-<<<<<<< HEAD
-TEST_F(CDCSDKYsqlTest, YB_DISABLE_TEST_IN_TSAN(TestIntentGCedWithTabletBootStrap)) {
-  FLAGS_update_min_cdc_indices_interval_secs = 1;
-  ASSERT_OK(SetUpWithParams(3, 1, false));
-
-  const uint32_t num_tablets = 1;
-=======
 TEST_F(CDCSDKYsqlTest, YB_DISABLE_TEST_IN_TSAN(TestAddTableToNamespaceWithActiveStream)) {
   ASSERT_OK(SetUpWithParams(1, 1, false));
 
@@ -7397,13 +7390,210 @@
   ASSERT_OK(SetUpWithParams(1, 1, false));
 
   const uint32_t num_tablets = 3;
->>>>>>> 892107b3
   auto table = ASSERT_RESULT(CreateTable(&test_cluster_, kNamespaceName, kTableName, num_tablets));
   google::protobuf::RepeatedPtrField<master::TabletLocationsPB> tablets;
   ASSERT_OK(test_client()->GetTablets(table, 0, &tablets, /* partition_list_version =*/nullptr));
   ASSERT_EQ(tablets.size(), num_tablets);
 
-<<<<<<< HEAD
+  std::vector<TableId> expected_table_ids;
+  expected_table_ids.reserve(2);
+  TableId table_id = ASSERT_RESULT(GetTableId(&test_cluster_, kNamespaceName, kTableName));
+  expected_table_ids.push_back(table_id);
+  CDCStreamId stream_id = ASSERT_RESULT(CreateDBStream(IMPLICIT));
+
+  std::unordered_set<TabletId> expected_tablet_ids;
+  for (const auto& tablet : tablets) {
+    expected_tablet_ids.insert(tablet.tablet_id());
+  }
+  ASSERT_EQ(expected_tablet_ids.size(), num_tablets);
+
+  auto table_1 =
+      ASSERT_RESULT(CreateTable(&test_cluster_, kNamespaceName, "test_table_1", num_tablets));
+  TableId table_1_id = ASSERT_RESULT(GetTableId(&test_cluster_, kNamespaceName, "test_table_1"));
+  expected_table_ids.push_back(table_1_id);
+  google::protobuf::RepeatedPtrField<master::TabletLocationsPB> tablets_1;
+  ASSERT_OK(
+      test_client()->GetTablets(table_1, 0, &tablets_1, /* partition_list_version =*/nullptr));
+  for (const auto& tablet : tablets_1) {
+    expected_tablet_ids.insert(tablet.tablet_id());
+  }
+  ASSERT_EQ(expected_tablet_ids.size(), num_tablets * 2);
+
+  CDCStreamId stream_id_1 = ASSERT_RESULT(CreateDBStream(IMPLICIT));
+
+  auto table_2 =
+      ASSERT_RESULT(CreateTable(&test_cluster_, kNamespaceName, "test_table_2", num_tablets));
+  TableId table_2_id = ASSERT_RESULT(GetTableId(&test_cluster_, kNamespaceName, "test_table_2"));
+  expected_table_ids.push_back(table_2_id);
+  google::protobuf::RepeatedPtrField<master::TabletLocationsPB> tablets_2;
+  ASSERT_OK(
+      test_client()->GetTablets(table_2, 0, &tablets_2, /* partition_list_version =*/nullptr));
+  for (const auto& tablet : tablets_2) {
+    expected_tablet_ids.insert(tablet.tablet_id());
+  }
+  ASSERT_EQ(expected_tablet_ids.size(), num_tablets * 3);
+
+  // Check that 'cdc_state' table has all the expected tables for both streams.
+  CheckTabletsInCDCStateTable(expected_tablet_ids, test_client(), stream_id);
+  CheckTabletsInCDCStateTable(expected_tablet_ids, test_client(), stream_id_1);
+
+  // Check that both the streams metadata has all the 3 table ids.
+  NamespaceId ns_id;
+  std::vector<TableId> stream_table_ids;
+  std::unordered_map<std::string, std::string> options;
+  ASSERT_OK(test_client()->GetCDCStream(stream_id, &ns_id, &stream_table_ids, &options));
+  ASSERT_EQ(stream_table_ids, expected_table_ids);
+
+  options.clear();
+  stream_table_ids.clear();
+  ASSERT_OK(test_client()->GetCDCStream(stream_id_1, &ns_id, &stream_table_ids, &options));
+  ASSERT_EQ(stream_table_ids, expected_table_ids);
+}
+
+TEST_F(
+    CDCSDKYsqlTest, YB_DISABLE_TEST_IN_TSAN(TestAddTableWithMultipleActiveStreamsMasterRestart)) {
+  FLAGS_catalog_manager_bg_task_wait_ms = 60 * 1000;
+  ASSERT_OK(SetUpWithParams(1, 1, false));
+
+  const uint32_t num_tablets = 3;
+  auto table = ASSERT_RESULT(CreateTable(&test_cluster_, kNamespaceName, kTableName, num_tablets));
+  google::protobuf::RepeatedPtrField<master::TabletLocationsPB> tablets;
+  ASSERT_OK(test_client()->GetTablets(table, 0, &tablets, /* partition_list_version =*/nullptr));
+  ASSERT_EQ(tablets.size(), num_tablets);
+
+  std::vector<TableId> expected_table_ids;
+  expected_table_ids.reserve(2);
+  TableId table_id = ASSERT_RESULT(GetTableId(&test_cluster_, kNamespaceName, kTableName));
+  expected_table_ids.push_back(table_id);
+  CDCStreamId stream_id = ASSERT_RESULT(CreateDBStream(IMPLICIT));
+
+  std::unordered_set<TabletId> expected_tablet_ids;
+  for (const auto& tablet : tablets) {
+    expected_tablet_ids.insert(tablet.tablet_id());
+  }
+  ASSERT_EQ(expected_tablet_ids.size(), num_tablets);
+
+  auto table_1 =
+      ASSERT_RESULT(CreateTable(&test_cluster_, kNamespaceName, "test_table_1", num_tablets));
+  TableId table_1_id = ASSERT_RESULT(GetTableId(&test_cluster_, kNamespaceName, "test_table_1"));
+  expected_table_ids.push_back(table_1_id);
+  google::protobuf::RepeatedPtrField<master::TabletLocationsPB> tablets_1;
+  ASSERT_OK(
+      test_client()->GetTablets(table_1, 0, &tablets_1, /* partition_list_version =*/nullptr));
+  for (const auto& tablet : tablets_1) {
+    expected_tablet_ids.insert(tablet.tablet_id());
+  }
+  ASSERT_EQ(expected_tablet_ids.size(), num_tablets * 2);
+
+  CDCStreamId stream_id_1 = ASSERT_RESULT(CreateDBStream(IMPLICIT));
+
+  auto table_2 =
+      ASSERT_RESULT(CreateTable(&test_cluster_, kNamespaceName, "test_table_2", num_tablets));
+  TableId table_2_id = ASSERT_RESULT(GetTableId(&test_cluster_, kNamespaceName, "test_table_2"));
+  expected_table_ids.push_back(table_2_id);
+
+  CDCStreamId stream_id_2 = ASSERT_RESULT(CreateDBStream(IMPLICIT));
+
+  test_cluster_.mini_cluster_->mini_master()->Shutdown();
+  ASSERT_OK(test_cluster_.mini_cluster_->StartMasters());
+  LOG(INFO) << "Restarted Master";
+
+  google::protobuf::RepeatedPtrField<master::TabletLocationsPB> tablets_2;
+  ASSERT_OK(
+      test_client()->GetTablets(table_2, 0, &tablets_2, /* partition_list_version =*/nullptr));
+  for (const auto& tablet : tablets_2) {
+    expected_tablet_ids.insert(tablet.tablet_id());
+  }
+  ASSERT_EQ(expected_tablet_ids.size(), num_tablets * 3);
+
+  // Check that 'cdc_state' table has all the expected tables for both streams.
+  CheckTabletsInCDCStateTable(expected_tablet_ids, test_client(), stream_id);
+  CheckTabletsInCDCStateTable(expected_tablet_ids, test_client(), stream_id_1);
+  CheckTabletsInCDCStateTable(expected_tablet_ids, test_client(), stream_id_2);
+
+  // Check that both the streams metadata has all the 3 table ids.
+  NamespaceId ns_id;
+  std::vector<TableId> stream_table_ids;
+  std::unordered_map<std::string, std::string> options;
+  ASSERT_OK(test_client()->GetCDCStream(stream_id, &ns_id, &stream_table_ids, &options));
+  ASSERT_EQ(stream_table_ids, expected_table_ids);
+
+  options.clear();
+  stream_table_ids.clear();
+  ASSERT_OK(test_client()->GetCDCStream(stream_id_1, &ns_id, &stream_table_ids, &options));
+  ASSERT_EQ(stream_table_ids, expected_table_ids);
+
+  options.clear();
+  stream_table_ids.clear();
+  ASSERT_OK(test_client()->GetCDCStream(stream_id_2, &ns_id, &stream_table_ids, &options));
+  ASSERT_EQ(stream_table_ids, expected_table_ids);
+}
+
+TEST_F(CDCSDKYsqlTest, YB_DISABLE_TEST_IN_TSAN(TestAddMultipleTableToNamespaceWithActiveStream)) {
+  // We set the limit of newly added tables per iteration to 1.
+  FLAGS_cdcsdk_table_processing_limit_per_run = 1;
+  ASSERT_OK(SetUpWithParams(1, 1, false));
+
+  std::unordered_set<TableId> expected_table_ids;
+  std::unordered_set<TabletId> expected_tablet_ids;
+  const uint32_t num_tablets = 2;
+  const uint32_t num_new_tables = 3;
+  expected_table_ids.reserve(num_new_tables + 1);
+
+  auto table = ASSERT_RESULT(CreateTable(&test_cluster_, kNamespaceName, kTableName, num_tablets));
+  TableId table_id = ASSERT_RESULT(GetTableId(&test_cluster_, kNamespaceName, kTableName));
+  google::protobuf::RepeatedPtrField<master::TabletLocationsPB> tablets;
+  ASSERT_OK(test_client()->GetTablets(table, 0, &tablets, /* partition_list_version =*/nullptr));
+  for (const auto& tablet : tablets) {
+    expected_tablet_ids.insert(tablet.tablet_id());
+  }
+  expected_table_ids.insert(table_id);
+  CDCStreamId stream_id = ASSERT_RESULT(CreateDBStream(IMPLICIT));
+
+  // We add another table without a primary key. And we do not include the table_id in
+  // 'expected_table_ids' nor do we add the tablets to 'expected_tablet_ids', since this table will
+  // not be added to the stream.
+  ASSERT_OK(CreateTableWithoutPK(&test_cluster_));
+
+  // Add 5 more tables after the stream is created.
+  for (uint32_t i = 1; i <= num_new_tables; ++i) {
+    std::string table_name = "test_table_" + std::to_string(i);
+    auto table =
+        ASSERT_RESULT(CreateTable(&test_cluster_, kNamespaceName, table_name, num_tablets));
+    TableId table_id = ASSERT_RESULT(GetTableId(&test_cluster_, kNamespaceName, table_name));
+    expected_table_ids.insert(table_id);
+
+    google::protobuf::RepeatedPtrField<master::TabletLocationsPB> tablets;
+    ASSERT_OK(test_client()->GetTablets(table, 0, &tablets, /* partition_list_version =*/nullptr));
+
+    for (const auto& tablet : tablets) {
+      expected_tablet_ids.insert(tablet.tablet_id());
+    }
+  }
+
+  CheckTabletsInCDCStateTable(expected_tablet_ids, test_client());
+
+  NamespaceId ns_id;
+  std::vector<TableId> stream_table_ids;
+  std::unordered_map<std::string, std::string> options;
+  ASSERT_OK(test_client()->GetCDCStream(stream_id, &ns_id, &stream_table_ids, &options));
+  std::unordered_set<TableId> stream_table_ids_set;
+  for (const auto& stream_id : stream_table_ids) {
+    stream_table_ids_set.insert(stream_id);
+  }
+  ASSERT_EQ(stream_table_ids_set, expected_table_ids);
+}
+
+TEST_F(CDCSDKYsqlTest, YB_DISABLE_TEST_IN_TSAN(TestIntentGCedWithTabletBootStrap)) {
+  FLAGS_update_min_cdc_indices_interval_secs = 1;
+  ASSERT_OK(SetUpWithParams(3, 1, false));
+
+  const uint32_t num_tablets = 1;
+  auto table = ASSERT_RESULT(CreateTable(&test_cluster_, kNamespaceName, kTableName, num_tablets));
+  google::protobuf::RepeatedPtrField<master::TabletLocationsPB> tablets;
+  ASSERT_OK(test_client()->GetTablets(table, 0, &tablets, /* partition_list_version =*/nullptr));
+  ASSERT_EQ(tablets.size(), num_tablets);
+
   TableId table_id = ASSERT_RESULT(GetTableId(&test_cluster_, kNamespaceName, kTableName));
 
   CDCStreamId stream_id = ASSERT_RESULT(CreateDBStream(IMPLICIT));
@@ -7447,195 +7637,6 @@
   uint32_t record_size = change_resp.cdc_sdk_proto_records_size();
   ASSERT_GE(record_size, 100);
   LOG(INFO) << "Total records read by GetChanges call on stream_id_1: " << record_size;
-=======
-  std::vector<TableId> expected_table_ids;
-  expected_table_ids.reserve(2);
-  TableId table_id = ASSERT_RESULT(GetTableId(&test_cluster_, kNamespaceName, kTableName));
-  expected_table_ids.push_back(table_id);
-  CDCStreamId stream_id = ASSERT_RESULT(CreateDBStream(IMPLICIT));
-
-  std::unordered_set<TabletId> expected_tablet_ids;
-  for (const auto& tablet : tablets) {
-    expected_tablet_ids.insert(tablet.tablet_id());
-  }
-  ASSERT_EQ(expected_tablet_ids.size(), num_tablets);
-
-  auto table_1 =
-      ASSERT_RESULT(CreateTable(&test_cluster_, kNamespaceName, "test_table_1", num_tablets));
-  TableId table_1_id = ASSERT_RESULT(GetTableId(&test_cluster_, kNamespaceName, "test_table_1"));
-  expected_table_ids.push_back(table_1_id);
-  google::protobuf::RepeatedPtrField<master::TabletLocationsPB> tablets_1;
-  ASSERT_OK(
-      test_client()->GetTablets(table_1, 0, &tablets_1, /* partition_list_version =*/nullptr));
-  for (const auto& tablet : tablets_1) {
-    expected_tablet_ids.insert(tablet.tablet_id());
-  }
-  ASSERT_EQ(expected_tablet_ids.size(), num_tablets * 2);
-
-  CDCStreamId stream_id_1 = ASSERT_RESULT(CreateDBStream(IMPLICIT));
-
-  auto table_2 =
-      ASSERT_RESULT(CreateTable(&test_cluster_, kNamespaceName, "test_table_2", num_tablets));
-  TableId table_2_id = ASSERT_RESULT(GetTableId(&test_cluster_, kNamespaceName, "test_table_2"));
-  expected_table_ids.push_back(table_2_id);
-  google::protobuf::RepeatedPtrField<master::TabletLocationsPB> tablets_2;
-  ASSERT_OK(
-      test_client()->GetTablets(table_2, 0, &tablets_2, /* partition_list_version =*/nullptr));
-  for (const auto& tablet : tablets_2) {
-    expected_tablet_ids.insert(tablet.tablet_id());
-  }
-  ASSERT_EQ(expected_tablet_ids.size(), num_tablets * 3);
-
-  // Check that 'cdc_state' table has all the expected tables for both streams.
-  CheckTabletsInCDCStateTable(expected_tablet_ids, test_client(), stream_id);
-  CheckTabletsInCDCStateTable(expected_tablet_ids, test_client(), stream_id_1);
-
-  // Check that both the streams metadata has all the 3 table ids.
-  NamespaceId ns_id;
-  std::vector<TableId> stream_table_ids;
-  std::unordered_map<std::string, std::string> options;
-  ASSERT_OK(test_client()->GetCDCStream(stream_id, &ns_id, &stream_table_ids, &options));
-  ASSERT_EQ(stream_table_ids, expected_table_ids);
-
-  options.clear();
-  stream_table_ids.clear();
-  ASSERT_OK(test_client()->GetCDCStream(stream_id_1, &ns_id, &stream_table_ids, &options));
-  ASSERT_EQ(stream_table_ids, expected_table_ids);
-}
-
-TEST_F(
-    CDCSDKYsqlTest, YB_DISABLE_TEST_IN_TSAN(TestAddTableWithMultipleActiveStreamsMasterRestart)) {
-  FLAGS_catalog_manager_bg_task_wait_ms = 60 * 1000;
-  ASSERT_OK(SetUpWithParams(1, 1, false));
-
-  const uint32_t num_tablets = 3;
-  auto table = ASSERT_RESULT(CreateTable(&test_cluster_, kNamespaceName, kTableName, num_tablets));
-  google::protobuf::RepeatedPtrField<master::TabletLocationsPB> tablets;
-  ASSERT_OK(test_client()->GetTablets(table, 0, &tablets, /* partition_list_version =*/nullptr));
-  ASSERT_EQ(tablets.size(), num_tablets);
-
-  std::vector<TableId> expected_table_ids;
-  expected_table_ids.reserve(2);
-  TableId table_id = ASSERT_RESULT(GetTableId(&test_cluster_, kNamespaceName, kTableName));
-  expected_table_ids.push_back(table_id);
-  CDCStreamId stream_id = ASSERT_RESULT(CreateDBStream(IMPLICIT));
-
-  std::unordered_set<TabletId> expected_tablet_ids;
-  for (const auto& tablet : tablets) {
-    expected_tablet_ids.insert(tablet.tablet_id());
-  }
-  ASSERT_EQ(expected_tablet_ids.size(), num_tablets);
-
-  auto table_1 =
-      ASSERT_RESULT(CreateTable(&test_cluster_, kNamespaceName, "test_table_1", num_tablets));
-  TableId table_1_id = ASSERT_RESULT(GetTableId(&test_cluster_, kNamespaceName, "test_table_1"));
-  expected_table_ids.push_back(table_1_id);
-  google::protobuf::RepeatedPtrField<master::TabletLocationsPB> tablets_1;
-  ASSERT_OK(
-      test_client()->GetTablets(table_1, 0, &tablets_1, /* partition_list_version =*/nullptr));
-  for (const auto& tablet : tablets_1) {
-    expected_tablet_ids.insert(tablet.tablet_id());
-  }
-  ASSERT_EQ(expected_tablet_ids.size(), num_tablets * 2);
-
-  CDCStreamId stream_id_1 = ASSERT_RESULT(CreateDBStream(IMPLICIT));
-
-  auto table_2 =
-      ASSERT_RESULT(CreateTable(&test_cluster_, kNamespaceName, "test_table_2", num_tablets));
-  TableId table_2_id = ASSERT_RESULT(GetTableId(&test_cluster_, kNamespaceName, "test_table_2"));
-  expected_table_ids.push_back(table_2_id);
-
-  CDCStreamId stream_id_2 = ASSERT_RESULT(CreateDBStream(IMPLICIT));
-
-  test_cluster_.mini_cluster_->mini_master()->Shutdown();
-  ASSERT_OK(test_cluster_.mini_cluster_->StartMasters());
-  LOG(INFO) << "Restarted Master";
-
-  google::protobuf::RepeatedPtrField<master::TabletLocationsPB> tablets_2;
-  ASSERT_OK(
-      test_client()->GetTablets(table_2, 0, &tablets_2, /* partition_list_version =*/nullptr));
-  for (const auto& tablet : tablets_2) {
-    expected_tablet_ids.insert(tablet.tablet_id());
-  }
-  ASSERT_EQ(expected_tablet_ids.size(), num_tablets * 3);
-
-  // Check that 'cdc_state' table has all the expected tables for both streams.
-  CheckTabletsInCDCStateTable(expected_tablet_ids, test_client(), stream_id);
-  CheckTabletsInCDCStateTable(expected_tablet_ids, test_client(), stream_id_1);
-  CheckTabletsInCDCStateTable(expected_tablet_ids, test_client(), stream_id_2);
-
-  // Check that both the streams metadata has all the 3 table ids.
-  NamespaceId ns_id;
-  std::vector<TableId> stream_table_ids;
-  std::unordered_map<std::string, std::string> options;
-  ASSERT_OK(test_client()->GetCDCStream(stream_id, &ns_id, &stream_table_ids, &options));
-  ASSERT_EQ(stream_table_ids, expected_table_ids);
-
-  options.clear();
-  stream_table_ids.clear();
-  ASSERT_OK(test_client()->GetCDCStream(stream_id_1, &ns_id, &stream_table_ids, &options));
-  ASSERT_EQ(stream_table_ids, expected_table_ids);
-
-  options.clear();
-  stream_table_ids.clear();
-  ASSERT_OK(test_client()->GetCDCStream(stream_id_2, &ns_id, &stream_table_ids, &options));
-  ASSERT_EQ(stream_table_ids, expected_table_ids);
-}
-
-TEST_F(CDCSDKYsqlTest, YB_DISABLE_TEST_IN_TSAN(TestAddMultipleTableToNamespaceWithActiveStream)) {
-  // We set the limit of newly added tables per iteration to 1.
-  FLAGS_cdcsdk_table_processing_limit_per_run = 1;
-  ASSERT_OK(SetUpWithParams(1, 1, false));
-
-  std::unordered_set<TableId> expected_table_ids;
-  std::unordered_set<TabletId> expected_tablet_ids;
-  const uint32_t num_tablets = 2;
-  const uint32_t num_new_tables = 3;
-  expected_table_ids.reserve(num_new_tables + 1);
-
-  auto table = ASSERT_RESULT(CreateTable(&test_cluster_, kNamespaceName, kTableName, num_tablets));
-  TableId table_id = ASSERT_RESULT(GetTableId(&test_cluster_, kNamespaceName, kTableName));
-  google::protobuf::RepeatedPtrField<master::TabletLocationsPB> tablets;
-  ASSERT_OK(test_client()->GetTablets(table, 0, &tablets, /* partition_list_version =*/nullptr));
-  for (const auto& tablet : tablets) {
-    expected_tablet_ids.insert(tablet.tablet_id());
-  }
-  expected_table_ids.insert(table_id);
-  CDCStreamId stream_id = ASSERT_RESULT(CreateDBStream(IMPLICIT));
-
-  // We add another table without a primary key. And we do not include the table_id in
-  // 'expected_table_ids' nor do we add the tablets to 'expected_tablet_ids', since this table will
-  // not be added to the stream.
-  ASSERT_OK(CreateTableWithoutPK(&test_cluster_));
-
-  // Add 5 more tables after the stream is created.
-  for (uint32_t i = 1; i <= num_new_tables; ++i) {
-    std::string table_name = "test_table_" + std::to_string(i);
-    auto table =
-        ASSERT_RESULT(CreateTable(&test_cluster_, kNamespaceName, table_name, num_tablets));
-    TableId table_id = ASSERT_RESULT(GetTableId(&test_cluster_, kNamespaceName, table_name));
-    expected_table_ids.insert(table_id);
-
-    google::protobuf::RepeatedPtrField<master::TabletLocationsPB> tablets;
-    ASSERT_OK(test_client()->GetTablets(table, 0, &tablets, /* partition_list_version =*/nullptr));
-
-    for (const auto& tablet : tablets) {
-      expected_tablet_ids.insert(tablet.tablet_id());
-    }
-  }
-
-  CheckTabletsInCDCStateTable(expected_tablet_ids, test_client());
-
-  NamespaceId ns_id;
-  std::vector<TableId> stream_table_ids;
-  std::unordered_map<std::string, std::string> options;
-  ASSERT_OK(test_client()->GetCDCStream(stream_id, &ns_id, &stream_table_ids, &options));
-  std::unordered_set<TableId> stream_table_ids_set;
-  for (const auto& stream_id : stream_table_ids) {
-    stream_table_ids_set.insert(stream_id);
-  }
-  ASSERT_EQ(stream_table_ids_set, expected_table_ids);
->>>>>>> 892107b3
 }
 
 }  // namespace enterprise
