--- conflicted
+++ resolved
@@ -82,11 +82,11 @@
 #include "yb/yql/pgwrapper/libpq_utils.h"
 #include "yb/yql/pgwrapper/pg_wrapper.h"
 
+using std::map;
+using std::min;
+using std::pair;
+using std::string;
 using std::vector;
-using std::string;
-using std::map;
-using std::pair;
-using std::min;
 
 DECLARE_int64(cdc_intent_retention_ms);
 DECLARE_bool(enable_update_local_peer_min_index);
@@ -99,17 +99,11 @@
 DECLARE_uint64(aborted_intent_cleanup_ms);
 DECLARE_int32(cdc_min_replicated_index_considered_stale_secs);
 DECLARE_int32(log_min_seconds_to_retain);
-<<<<<<< HEAD
 DECLARE_int32(rocksdb_level0_file_num_compaction_trigger);
 DECLARE_int32(timestamp_history_retention_interval_sec);
 DECLARE_bool(tablet_enable_ttl_file_filter);
-=======
-DECLARE_int32(timestamp_history_retention_interval_sec);
 DECLARE_int32(timestamp_syscatalog_history_retention_interval_sec);
 DECLARE_int32(cdc_max_stream_intent_records);
-DECLARE_int32(rocksdb_level0_file_num_compaction_trigger);
-
->>>>>>> b01a22b4
 DECLARE_bool(enable_single_record_update);
 DECLARE_bool(enable_delete_truncate_cdcsdk_table);
 DECLARE_bool(enable_load_balancing);
@@ -970,21 +964,8 @@
   Result<SetCDCCheckpointResponsePB> SetCDCCheckpoint(
       const CDCStreamId& stream_id,
       const google::protobuf::RepeatedPtrField<master::TabletLocationsPB>& tablets,
-<<<<<<< HEAD
       const OpId& op_id = OpId::Min(), const uint64_t cdc_sdk_safe_time = kuint64max,
       bool initial_checkpoint = true, const int tablet_idx = 0) {
-    RpcController set_checkpoint_rpc;
-    SetCDCCheckpointRequestPB set_checkpoint_req;
-    SetCDCCheckpointResponsePB set_checkpoint_resp;
-    auto deadline = CoarseMonoClock::now() + test_client()->default_rpc_timeout();
-    set_checkpoint_rpc.set_deadline(deadline);
-    PrepareSetCheckpointRequest(
-        &set_checkpoint_req, stream_id, tablets, tablet_idx, op_id, initial_checkpoint,
-        cdc_sdk_safe_time);
-    Status st =
-        cdc_proxy_->SetCDCCheckpoint(set_checkpoint_req, &set_checkpoint_resp, &set_checkpoint_rpc);
-=======
-      const OpId& op_id = OpId::Min(), bool initial_checkpoint = true, const int tablet_idx = 0) {
     int max_retries = 3;
     Status st;
     for (int retry = 0; retry < max_retries; ++retry) {
@@ -994,7 +975,8 @@
       auto deadline = CoarseMonoClock::now() + test_client()->default_rpc_timeout();
       set_checkpoint_rpc.set_deadline(deadline);
       PrepareSetCheckpointRequest(
-          &set_checkpoint_req, stream_id, tablets, tablet_idx, op_id, initial_checkpoint);
+          &set_checkpoint_req, stream_id, tablets, tablet_idx, op_id, initial_checkpoint,
+          cdc_sdk_safe_time);
       st = cdc_proxy_->SetCDCCheckpoint(
           set_checkpoint_req, &set_checkpoint_resp, &set_checkpoint_rpc);
 
@@ -1002,7 +984,6 @@
         return set_checkpoint_resp;
       }
     }
->>>>>>> b01a22b4
 
     return st;
   }
@@ -1635,7 +1616,6 @@
     return Status::OK();
   }
 
-<<<<<<< HEAD
   int CountEntriesInDocDB(std::vector<tablet::TabletPeerPtr> peers, const std::string& table_id) {
     int count = 0;
     for (const auto& peer : peers) {
@@ -1668,8 +1648,9 @@
     argv.push_back("compact_tablet");
     argv.push_back(tablet_id);
     RETURN_NOT_OK(Subprocess::Call(argv));
-
-=======
+    return Status::OK();
+  }
+
   Status CompactSystemTable() {
     string tool_path = GetToolPath("../bin", "yb-admin");
     vector<string> argv;
@@ -1678,7 +1659,6 @@
     argv.push_back(AsString(test_cluster_.mini_cluster_->mini_master(0)->bound_rpc_addr()));
     argv.push_back("compact_sys_catalog");
     RETURN_NOT_OK(Subprocess::Call(argv));
->>>>>>> b01a22b4
     return Status::OK();
   }
 
@@ -1907,7 +1887,6 @@
   CheckCount(expected_count, count);
 }
 
-
 // Begin transaction, perform some operations and abort transaction.
 // Expected records: 1 (DDL).
 TEST_F(CDCSDKYsqlTest, YB_DISABLE_TEST_IN_TSAN(AbortAllWriteOperations)) {
@@ -1933,7 +1912,6 @@
   }
   LOG(INFO) << "Got " << count[1] << " insert record and " << count[0] << " ddl record";
   CheckCount(expected_count, count);
-
 }
 
 // Insert one row, update the inserted row.
@@ -3153,7 +3131,8 @@
   client::YBTableName cdc_state_table(
       YQL_DATABASE_CQL, master::kSystemNamespaceName, master::kCdcStateTableName);
   ASSERT_OK(table_handle_cdc.Open(cdc_state_table, test_client()));
-  ASSERT_OK(WaitFor([&]() -> Result<bool> {
+  ASSERT_OK(WaitFor(
+      [&]() -> Result<bool> {
         for (const auto& row : client::TableRange(table_handle_cdc)) {
           auto stream_id = row.column(master::kCdcStreamIdIdx).string_value();
           if (stream_id == create_resp.stream_id()) {
@@ -3161,7 +3140,8 @@
           }
         }
         return true;
-      }, MonoDelta::FromSeconds(60), "Waiting for stream metadata cleanup."));
+      },
+      MonoDelta::FromSeconds(60), "Waiting for stream metadata cleanup."));
 
   // This should fail now as the stream is deleted.
   ASSERT_EQ(DeleteCDCStream(create_resp.stream_id()), false);
@@ -3873,8 +3853,8 @@
   SleepFor(MonoDelta::FromSeconds(60));
 
   int64 num_intents_after_restart;
-  PollForIntentCount(initial_num_intents, 0, IntentCountCompareOption::EqualTo,
-                     &num_intents_after_restart);
+  PollForIntentCount(
+      initial_num_intents, 0, IntentCountCompareOption::EqualTo, &num_intents_after_restart);
   LOG(INFO) << "Number of intents after restart: " << num_intents_after_restart;
   ASSERT_EQ(num_intents_after_restart, initial_num_intents);
 }
@@ -3940,8 +3920,8 @@
   OpId last_seen_checkpoint_op_id = OpId::Invalid();
   int64 last_seen_num_intents = -1;
   for (uint32_t i = 0; i < test_cluster()->num_tablet_servers(); ++i) {
-    auto tablet_peer_result = test_cluster()->GetTabletManager(i)->GetServingTablet(
-        tablets[0].tablet_id());
+    auto tablet_peer_result =
+        test_cluster()->GetTabletManager(i)->GetServingTablet(tablets[0].tablet_id());
     if (!tablet_peer_result.ok()) {
       continue;
     }
@@ -4620,7 +4600,6 @@
   ASSERT_OK(test_client()->GetTablets(table, 0, &tablets, /* partition_list_version=*/nullptr));
   ASSERT_EQ(tablets.size(), num_tablets);
 
-
   RpcController rpc;
   CreateCDCStreamRequestPB create_req;
   CreateCDCStreamResponsePB create_resp;
@@ -4712,14 +4691,8 @@
     stream_id[idx] = ASSERT_RESULT(CreateDBStream(IMPLICIT));
 
     for (uint32_t jdx = 0; jdx < num_tablets; jdx++) {
-<<<<<<< HEAD
-      auto resp = ASSERT_RESULT(
-          SetCDCCheckpoint(stream_id[idx], tablets, OpId::Min(), kuint64max, true, jdx));
-=======
       auto resp =
           ASSERT_RESULT(SetCDCCheckpoint(stream_id[idx], tablets[idx], OpId::Min(), true, jdx));
->>>>>>> b01a22b4
-      ASSERT_FALSE(resp.has_error());
     }
 
     ASSERT_OK(WriteEnumsRows(0, 100, &test_cluster_, tablePrefix[idx], kNamespaceName, kTableName));
@@ -5945,7 +5918,7 @@
       [&]() -> Result<bool> {
         int idx = 1;
         while (idx <= 2) {
-          auto get_resp = GetDBStreamInfo(stream_id[idx -1]);
+          auto get_resp = GetDBStreamInfo(stream_id[idx - 1]);
           if (!get_resp.ok()) {
             return false;
           }
@@ -6029,8 +6002,7 @@
   TableId table_id = ASSERT_RESULT(GetTableId(&test_cluster_, kNamespaceName, kTableName));
 
   CDCStreamId stream_id = ASSERT_RESULT(CreateDBStream(IMPLICIT));
-  auto resp =
-      ASSERT_RESULT(SetCDCCheckpoint(stream_id, tablets));
+  auto resp = ASSERT_RESULT(SetCDCCheckpoint(stream_id, tablets));
   ASSERT_FALSE(resp.has_error());
 
   // Insert some records in transaction.
@@ -6348,9 +6320,8 @@
       correct_expiry_time = peer->cdc_sdk_min_checkpoint_op_id_expiration();
     }
   }
-  LOG(INFO) << "CDKSDK checkpoint expiration time with LEADER tserver:"
-            << second_leader_index << " : "
-            << correct_expiry_time.time_since_epoch().count();
+  LOG(INFO) << "CDKSDK checkpoint expiration time with LEADER tserver:" << second_leader_index
+            << " : " << correct_expiry_time.time_since_epoch().count();
 
   // We need to ensure the initial leader get's back leadership.
   ASSERT_OK(ChangeLeaderOfTablet(first_leader_index, tablets[0].tablet_id()));
@@ -7269,8 +7240,8 @@
   ASSERT_GE(record_size, 10);
 
   ASSERT_OK(WriteRowsHelper(
-      11 /* start */, 21 /* end */, &test_cluster_, true, 5,
-      kTableName, {kValue2ColumnName, kValue3ColumnName, kValue4ColumnName}));
+      11 /* start */, 21 /* end */, &test_cluster_, true, 5, kTableName,
+      {kValue2ColumnName, kValue3ColumnName, kValue4ColumnName}));
   ASSERT_OK(test_client()->FlushTables(
       {table.table_id()}, /* add_indexes = */ false, /* timeout_secs = */ 30,
       /* is_compaction = */ false));
@@ -7427,8 +7398,8 @@
 
   // Insert some records in transaction.
   ASSERT_OK(WriteRowsHelper(
-      1 /* start */, 11 /* end */, &test_cluster_, true, 4,
-      kTableName, {kValue2ColumnName, kValue3ColumnName}));
+      1 /* start */, 11 /* end */, &test_cluster_, true, 4, kTableName,
+      {kValue2ColumnName, kValue3ColumnName}));
   ASSERT_OK(test_client()->FlushTables(
       {table.table_id()}, /* add_indexes = */ false, /* timeout_secs = */ 30,
       /* is_compaction = */ false));
@@ -7819,7 +7790,6 @@
   auto resp = ASSERT_RESULT(SetCDCCheckpoint(stream_id, tablets));
   ASSERT_FALSE(resp.has_error());
 
-
   GetChangesResponsePB change_resp;
   auto result = GetChangesFromCDC(stream_id, tablets);
   if (!result.ok()) {
