--- conflicted
+++ resolved
@@ -750,15 +750,8 @@
 // Read majority replicated messages from cache for CDC.
 // CDC producer will use this to get the messages to send in response to cdc::GetChanges RPC.
 Result<ReadOpsResult> PeerMessageQueue::ReadReplicatedMessagesForCDC(
-<<<<<<< HEAD
     const yb::OpId& last_op_id, int64_t* repl_index, const CoarseTimePoint deadline,
     const bool fetch_single_entry) {
-=======
-  const yb::OpId& last_op_id,
-  int64_t* repl_index,
-  const CoarseTimePoint deadline) {
-
->>>>>>> 0d364981
   // The batch of messages read from cache.
 
   int64_t to_index;
