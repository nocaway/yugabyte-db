// Copyright (c) YugaByte, Inc.
//
// Licensed under the Apache License, Version 2.0 (the "License"); you may not use this file except
// in compliance with the License.  You may obtain a copy of the License at
//
// http://www.apache.org/licenses/LICENSE-2.0
//
// Unless required by applicable law or agreed to in writing, software distributed under the License
// is distributed on an "AS IS" BASIS, WITHOUT WARRANTIES OR CONDITIONS OF ANY KIND, either express
// or implied.  See the License for the specific language governing permissions and limitations
// under the License.
//

#pragma once

#include <unordered_map>

#include <boost/functional/hash.hpp>
#include <boost/optional.hpp>

#include "yb/client/client_fwd.h"

#include "yb/common/column_id.h"
#include "yb/common/ql_protocol.pb.h"
#include "yb/common/ql_protocol_util.h"
#include "yb/common/ql_rowblock.h"
#include "yb/common/read_hybrid_time.h"

#include "yb/util/async_util.h"
#include "yb/util/strongly_typed_bool.h"

namespace yb {
namespace client {

class YBTableName;
class YBClient;
class YBqlReadOp;
class YBqlWriteOp;
class YBSchema;
class YBSchemaBuilder;

class TableIterator;
class TableRange;

#define TABLE_HANDLE_TYPE_DECLARATIONS_IMPL(name, lname, type) \
  void PP_CAT3(Add, name, ColumnValue)( \
      QLWriteRequestPB * req, const std::string& column_name, type value) const; \
\
  void PP_CAT3(Set, name, Condition)( \
      QLConditionPB* const condition, const std::string& column_name, const QLOperator op, \
      type value) const; \
  void PP_CAT3(Add, name, Condition)( \
      QLConditionPB* const condition, const std::string& column_name, const QLOperator op, \
      type value) const;

#define TABLE_HANDLE_TYPE_DECLARATIONS(i, data, entry) TABLE_HANDLE_TYPE_DECLARATIONS_IMPL entry

QLMapValuePB* AddMapColumn(QLWriteRequestPB* req, const int32_t& column_id);

void AddMapEntryToColumn(
    QLMapValuePB* map_value_pb, const std::string& entry_key, const std::string& entry_value);

// Utility class for manually filling QL operations.
class TableHandle {
 public:
  Status Create(
      const YBTableName& table_name,
      int num_tablets,
      YBClient* client,
      YBSchemaBuilder* builder,
      IndexInfoPB* index_info = nullptr);

  Status Create(
      const YBTableName& table_name,
      int num_tablets,
      const YBSchema& schema,
      YBClient* client,
      IndexInfoPB* index_info = nullptr);

  Status Open(const YBTableName& table_name, YBClient* client);

  Status Reopen();

  std::shared_ptr<YBqlWriteOp> NewWriteOp(QLWriteRequestPB::QLStmtType type) const;

  std::shared_ptr<YBqlWriteOp> NewInsertOp() const {
    return NewWriteOp(QLWriteRequestPB::QL_STMT_INSERT);
  }

  std::shared_ptr<YBqlWriteOp> NewUpdateOp() const {
    return NewWriteOp(QLWriteRequestPB::QL_STMT_UPDATE);
  }

  std::shared_ptr<YBqlWriteOp> NewDeleteOp() const {
    return NewWriteOp(QLWriteRequestPB::QL_STMT_DELETE);
  }

  std::shared_ptr<YBqlReadOp> NewReadOp() const;

  int32_t ColumnId(const std::string& column_name) const {
    auto it = column_ids_.find(column_name);
    return it != column_ids_.end() ? it->second : -1;
  }

  const std::shared_ptr<QLType>& ColumnType(const std::string& column_name) const {
    static std::shared_ptr<QLType> not_found;
    auto it = column_types_.find(yb::ColumnId(ColumnId(column_name)));
    return it != column_types_.end() ? it->second : not_found;
  }

  BOOST_PP_SEQ_FOR_EACH(TABLE_HANDLE_TYPE_DECLARATIONS, ~, QL_PROTOCOL_TYPES);

  // Set a column id without value - for DELETE
  void SetColumn(QLColumnValuePB* column_value, const std::string& column_name) const;

  // Add a simple comparison operation under a logical comparison condition.
  // E.g. Add <EXISTS> under "... AND <EXISTS>".
  void AddCondition(QLConditionPB* const condition, const QLOperator op) const;

  void AddColumns(const std::vector<std::string>& columns, QLReadRequestPB* req) const;

  const YBTablePtr& table() const { return table_; }

  const YBTableName& name() const;

  const YBSchema& schema() const;

  YBTable* operator->() const { return table_.get(); }

  YBTable* get() const { return table_.get(); }

  YBClient* client() const { return client_; }

  std::vector<std::string> AllColumnNames() const;

  QLValuePB* PrepareColumn(QLWriteRequestPB* req, const std::string& column_name) const;
  QLValuePB* PrepareCondition(
      QLConditionPB* const condition, const std::string& column_name, const QLOperator op) const;

 private:
  typedef std::unordered_map<std::string, yb::ColumnId> ColumnIdsMap;
  using ColumnTypesMap =
      std::unordered_map<yb::ColumnId, const std::shared_ptr<QLType>, boost::hash<yb::ColumnId>>;

  YBClient* client_;
  YBTablePtr table_;
  ColumnIdsMap column_ids_;
  ColumnTypesMap column_types_;
};

typedef std::function<void(const TableHandle&, QLConditionPB*)> TableFilter;

struct TableIteratorOptions {
  TableIteratorOptions();

  YBConsistencyLevel consistency = YBConsistencyLevel::STRONG;
  boost::optional<std::vector<std::string>> columns;
  TableFilter filter;
  ReadHybridTime read_time;
  std::string tablet;
  StatusFunctor error_handler;
};

class TableIterator : public std::iterator<
                          std::forward_iterator_tag, QLRow, ptrdiff_t, const QLRow*, const QLRow&> {
 public:
  TableIterator();
  explicit TableIterator(const TableHandle* table, const TableIteratorOptions& options);

  bool Equals(const TableIterator& rhs) const;

  TableIterator& operator++();

  TableIterator operator++(int) {
    TableIterator result = *this;
    ++*this;
    return result;
  }

  const QLRow& operator*() const;

  const QLRow* operator->() const { return &**this; }

 private:
  bool ExecuteOps();
  void Move();
  void HandleError(const Status& status);
  bool IsFlushStatusOkOrHandleErrors(FlushStatus flush_status);

  const TableHandle* table_;
  std::vector<YBqlReadOpPtr> ops_;
  std::vector<std::string> partition_key_ends_;
  size_t executed_ops_ = 0;
  size_t ops_index_ = 0;
  boost::optional<QLRowBlock> current_block_;
  const QLPagingStatePB* paging_state_ = nullptr;
  size_t row_index_;
  YBSessionPtr session_;
  StatusFunctor error_handler_;
};

inline bool operator==(const TableIterator& lhs, const TableIterator& rhs) {
  return lhs.Equals(rhs);
}

inline bool operator!=(const TableIterator& lhs, const TableIterator& rhs) {
  return !lhs.Equals(rhs);
}

class TableRange {
 public:
  typedef TableIterator const_iterator;
  typedef TableIterator iterator;

  explicit TableRange(const TableHandle& table, TableIteratorOptions options = {})
      : table_(&table), options_(std::move(options)) {
    if (!options_.columns) {
      options_.columns = table.AllColumnNames();
    }
  }

  const_iterator begin() const { return TableIterator(table_, options_); }

  const_iterator end() const { return TableIterator(); }

 private:
  const TableHandle* table_;
  TableIteratorOptions options_;
};

YB_STRONGLY_TYPED_BOOL(Inclusive);

template <class T>
class FilterBetweenImpl {
 public:
  FilterBetweenImpl(
      const T& lower_bound, Inclusive lower_inclusive, const T& upper_bound,
      Inclusive upper_inclusive, std::string column = "key")
      : lower_bound_(lower_bound),
        lower_inclusive_(lower_inclusive),
        upper_bound_(upper_bound),
        upper_inclusive_(upper_inclusive),
        column_(std::move(column)) {}

  void operator()(const TableHandle& table, QLConditionPB* condition) const;

 private:
  T lower_bound_;
  Inclusive lower_inclusive_;
  T upper_bound_;
  Inclusive upper_inclusive_;
  std::string column_;
};

template <class T>
FilterBetweenImpl<T> FilterBetween(
    const T& lower_bound, Inclusive lower_inclusive, const T& upper_bound,
    Inclusive upper_inclusive, std::string column = "key") {
  return FilterBetweenImpl<T>(lower_bound, lower_inclusive, upper_bound, upper_inclusive, column);
}

class FilterGreater {
 public:
  FilterGreater(int32_t bound, Inclusive inclusive, std::string column = "key")
      : bound_(bound), inclusive_(inclusive), column_(std::move(column)) {}

  void operator()(const TableHandle& table, QLConditionPB* condition) const;

 private:
  int32_t bound_;
  Inclusive inclusive_;
  std::string column_;
};

class FilterLess {
 public:
  FilterLess(int32_t bound, Inclusive inclusive, std::string column = "key")
      : bound_(bound), inclusive_(inclusive), column_(std::move(column)) {}

  void operator()(const TableHandle& table, QLConditionPB* condition) const;

 private:
  int32_t bound_;
  Inclusive inclusive_;
  std::string column_;
};

template <class T>
class FilterEqualImpl {
 public:
  FilterEqualImpl(const T& t, std::string column) : t_(t), column_(std::move(column)) {}

  void operator()(const TableHandle& table, QLConditionPB* condition) const;

 private:
  T t_;
  std::string column_;
};

template <class T>
FilterEqualImpl<T> FilterEqual(const T& t, std::string column = "key") {
  return FilterEqualImpl<T>(t, std::move(column));
}

<<<<<<< HEAD
}  // namespace client
}  // namespace yb

#endif  // YB_CLIENT_TABLE_HANDLE_H
=======
} // namespace client
} // namespace yb
>>>>>>> a65fc7f0
<|MERGE_RESOLUTION|>--- conflicted
+++ resolved
@@ -302,12 +302,5 @@
   return FilterEqualImpl<T>(t, std::move(column));
 }
 
-<<<<<<< HEAD
 }  // namespace client
-}  // namespace yb
-
-#endif  // YB_CLIENT_TABLE_HANDLE_H
-=======
-} // namespace client
-} // namespace yb
->>>>>>> a65fc7f0
+}  // namespace yb