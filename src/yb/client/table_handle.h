--- conflicted
+++ resolved
@@ -63,21 +63,6 @@
 // Utility class for manually filling QL operations.
 class TableHandle {
  public:
-<<<<<<< HEAD
-  Status Create(
-      const YBTableName& table_name,
-      int num_tablets,
-      YBClient* client,
-      YBSchemaBuilder* builder,
-      IndexInfoPB* index_info = nullptr);
-
-  Status Create(
-      const YBTableName& table_name,
-      int num_tablets,
-      const YBSchema& schema,
-      YBClient* client,
-      IndexInfoPB* index_info = nullptr);
-=======
   Status Create(const YBTableName& table_name,
                 int num_tablets,
                 YBClient* client,
@@ -89,7 +74,6 @@
                 const YBSchema& schema,
                 YBClient* client,
                 IndexInfoPB* index_info = nullptr);
->>>>>>> f6ea7d4a
 
   Status Open(const YBTableName& table_name, YBClient* client);
 
@@ -316,10 +300,5 @@
   return FilterEqualImpl<T>(t, std::move(column));
 }
 
-<<<<<<< HEAD
-}  // namespace client
-}  // namespace yb
-=======
 } // namespace client
-} // namespace yb
->>>>>>> f6ea7d4a
+} // namespace yb