--- conflicted
+++ resolved
@@ -762,11 +762,7 @@
           return Status::OK();
         }
         // Return if column was processed by packed row.
-<<<<<<< HEAD
-        if (VERIFY_RESULT(packed_row_.ProcessColumn(column_id, value, ht))) {
-=======
         if (VERIFY_RESULT(packed_row_.ProcessColumn(column_id, value_slice, ht))) {
->>>>>>> a5893cba
           return Status::OK();
         }
       }
