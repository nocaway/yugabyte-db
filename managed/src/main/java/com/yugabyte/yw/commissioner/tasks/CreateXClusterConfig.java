// Copyright (c) YugaByte, Inc.
package com.yugabyte.yw.commissioner.tasks;

import com.yugabyte.yw.commissioner.BaseTaskDependencies;
import com.yugabyte.yw.commissioner.UserTaskDetails;
import com.yugabyte.yw.common.Util;
import com.yugabyte.yw.forms.BackupRequestParams;
import com.yugabyte.yw.forms.BackupTableParams;
import com.yugabyte.yw.forms.RestoreBackupParams;
import com.yugabyte.yw.models.Backup;
import com.yugabyte.yw.models.Universe;
import com.yugabyte.yw.models.XClusterConfig;
import com.yugabyte.yw.models.XClusterConfig.XClusterConfigStatusType;
import java.io.File;
import java.util.ArrayList;
import java.util.Collections;
import java.util.List;
import java.util.Optional;
import java.util.Set;
import java.util.concurrent.TimeUnit;
import java.util.stream.Collectors;
import javax.inject.Inject;
import lombok.extern.slf4j.Slf4j;
import org.yb.CommonTypes;
import org.yb.client.ListTablesResponse;
import org.yb.client.YBClient;
import org.yb.master.MasterDdlOuterClass;
import org.yb.master.MasterTypes;

@Slf4j
public class CreateXClusterConfig extends XClusterConfigTaskBase {

  public static final long TIME_BEFORE_DELETE_BACKUP_MS = TimeUnit.DAYS.toMillis(1);

  @Inject
  protected CreateXClusterConfig(BaseTaskDependencies baseTaskDependencies) {
    super(baseTaskDependencies);
  }

  @Override
  public void run() {
    log.info("Running {}", getName());

    XClusterConfig xClusterConfig = getXClusterConfigFromTaskParams();
    Universe sourceUniverse = Universe.getOrBadRequest(xClusterConfig.sourceUniverseUUID);
    Universe targetUniverse = Universe.getOrBadRequest(xClusterConfig.targetUniverseUUID);
    try {
      // Lock the source universe.
      lockUniverseForUpdate(sourceUniverse.universeUUID, sourceUniverse.version);
      try {
        // Lock the target universe.
        lockUniverseForUpdate(targetUniverse.universeUUID, targetUniverse.version);

        if (xClusterConfig.status != XClusterConfigStatusType.Init) {
          throw new RuntimeException(
              String.format(
                  "XClusterConfig(%s) must be in `Init` state to create replication for",
                  xClusterConfig.uuid));
        }
        if (xClusterConfig.getTables().size() < 1) {
          throw new RuntimeException(
              "At least one table must be selected to set up replication for");
        }

        // Ensure all the tables requested for replication setup have the same type, and belong to
        // one keyspace. If table type is YSQL and bootstrap is required, all tables in the keyspace
        // must be selected.
        List<MasterDdlOuterClass.ListTablesResponsePB.TableInfo> requestedTablesInfoList =
            checkTables();
        // At least one element exists in requestedTablesInfoList.
        CommonTypes.TableType tableType = requestedTablesInfoList.get(0).getTableType();

        // Support mismatched TLS root certificates.
        Optional<File> sourceCertificate =
            getSourceCertificateIfNecessary(sourceUniverse, targetUniverse);
        sourceCertificate.ifPresent(
            cert ->
                createSetupSourceCertificateTask(
                    targetUniverse, xClusterConfig.getReplicationGroupName(), cert));

        // If at least one YSQL table needs bootstrap, it must be done for all tables in that
        // keyspace.
        if (tableType == CommonTypes.TableType.PGSQL_TABLE_TYPE
            && getTablesNeedBootstrap().size() > 0) {
          xClusterConfig.setNeedBootstrapForTables(xClusterConfig.getTables(), true);
        }

        // Replication for tables that do NOT need bootstrapping.
        Set<String> tableIdsNotNeedBootstrap =
            getTablesNotNeedBootstrap()
                .stream()
                .map(tableConfig -> tableConfig.tableId)
                .collect(Collectors.toSet());
        boolean isXClusterConfigCreated = false;
        if (tableIdsNotNeedBootstrap.size() > 0) {
          // Set up the replication config.
          createXClusterConfigSetupTask(tableIdsNotNeedBootstrap)
              .setSubTaskGroupType(UserTaskDetails.SubTaskGroupType.ConfigureUniverse);
          isXClusterConfigCreated = true;
        }

        // Add the subtasks to set up replication for tables that need bootstrapping.
        addSubtasksForTablesNeedBootstrap(
            targetUniverse, requestedTablesInfoList, isXClusterConfigCreated);

        createXClusterConfigSetStatusTask(XClusterConfigStatusType.Running)
            .setSubTaskGroupType(UserTaskDetails.SubTaskGroupType.ConfigureUniverse);

        createMarkUniverseUpdateSuccessTasks(targetUniverse.universeUUID)
            .setSubTaskGroupType(UserTaskDetails.SubTaskGroupType.ConfigureUniverse);

        createMarkUniverseUpdateSuccessTasks(sourceUniverse.universeUUID)
            .setSubTaskGroupType(UserTaskDetails.SubTaskGroupType.ConfigureUniverse);

        getRunnableTask().runSubTasks();
      } catch (Exception e) {
        log.error("{} hit error : {}", getName(), e.getMessage());
        throw new RuntimeException(e);
      } finally {
        // Unlock the target universe.
        unlockUniverseForUpdate(targetUniverse.universeUUID);
      }
    } catch (Exception e) {
      log.error("{} hit error : {}", getName(), e.getMessage());
      setXClusterConfigStatus(XClusterConfigStatusType.Failed);
      throw new RuntimeException(e);
    } finally {
      // Unlock the source universe.
      unlockUniverseForUpdate(sourceUniverse.universeUUID);
    }

    log.info("Completed {}", getName());
  }

  private void addSubtasksForTablesNeedBootstrap(
      Universe targetUniverse,
      List<MasterDdlOuterClass.ListTablesResponsePB.TableInfo> requestedTablesInfoList,
      boolean isXClusterConfigCreated) {
    XClusterConfig xClusterConfig = taskParams().xClusterConfig;
    CommonTypes.TableType tableType = requestedTablesInfoList.get(0).getTableType();
    String namespace = requestedTablesInfoList.get(0).getNamespace().getName();

    Set<String> tableIdsNeedBootstrap =
        getTablesNeedBootstrap()
            .stream()
            .map(tableConfig -> tableConfig.tableId)
            .collect(Collectors.toSet());
    if (tableIdsNeedBootstrap.size() > 0) {
      createXClusterConfigSetStatusTask(XClusterConfigStatusType.Updating)
          .setSubTaskGroupType(UserTaskDetails.SubTaskGroupType.BootstrappingProducer);

      // Create checkpoints for the tables.
      createBootstrapProducerTask(tableIdsNeedBootstrap)
          .setSubTaskGroupType(UserTaskDetails.SubTaskGroupType.BootstrappingProducer);

      // Backup from the source universe. Currently, it only supports backup of the whole
      // keyspace.
      BackupRequestParams backupRequestParams =
          getBackupRequestParams(tableIdsNeedBootstrap, requestedTablesInfoList);
      Backup backup =
          createAllBackupSubtasks(
              backupRequestParams, UserTaskDetails.SubTaskGroupType.CreatingBackup);
      // Assign the created backup UUID for the tables in the DB.
      xClusterConfig.setBackupForTables(tableIdsNeedBootstrap, backup);

      // If the table type is YCQL, delete the tables from the target universe, because if the
      // tables exist, the restore subtask will fail.
      if (tableType == CommonTypes.TableType.YQL_TABLE_TYPE) {
        List<String> tableNamesNeedBootstrap =
            requestedTablesInfoList
                .stream()
                .filter(
                    tableInfo -> tableIdsNeedBootstrap.contains(tableInfo.getId().toStringUtf8()))
                .map(MasterDdlOuterClass.ListTablesResponsePB.TableInfo::getName)
                .collect(Collectors.toList());
        List<String> tableNamesToDeleteOnTargetUniverse =
            getTableInfoList(targetUniverse)
                .stream()
                .filter(
                    tableInfo ->
                        tableNamesNeedBootstrap.contains(tableInfo.getName())
                            && tableInfo.getNamespace().getName().equals(namespace))
                .map(MasterDdlOuterClass.ListTablesResponsePB.TableInfo::getName)
                .collect(Collectors.toList());
        createDeleteTablesFromUniverseTask(
                targetUniverse.universeUUID,
                Collections.singletonMap(namespace, tableNamesToDeleteOnTargetUniverse))
            .setSubTaskGroupType(UserTaskDetails.SubTaskGroupType.RestoringBackup);
      }

      // Restore to the target universe.
      RestoreBackupParams restoreBackupParams = getRestoreBackupParams(backupRequestParams, backup);
      createAllRestoreSubtasks(
          restoreBackupParams, UserTaskDetails.SubTaskGroupType.RestoringBackup);
      // Set the restore time for the tables in the DB.
      createSetRestoreTimeTask(tableIdsNeedBootstrap)
          .setSubTaskGroupType(UserTaskDetails.SubTaskGroupType.RestoringBackup);

      if (isXClusterConfigCreated) {
        // It means the xCluster config is already created for tables without bootstrap.
        // We need to add the bootstrapped tables to the created xCluster config.
        createXClusterConfigModifyTablesTask(tableIdsNeedBootstrap, null /* tableIdsToRemove */)
            .setSubTaskGroupType(UserTaskDetails.SubTaskGroupType.ConfigureUniverse);
      } else {
        // Set up the replication config.
        createXClusterConfigSetupTask(tableIdsNeedBootstrap)
            .setSubTaskGroupType(UserTaskDetails.SubTaskGroupType.ConfigureUniverse);
      }
    }
  }

  /**
   * It ensures that all requested tables exist on the source universe, they have the same type,
   * they are in the same keyspace. Also, if the table type is YSQL and bootstrap is required, it
   * ensures all the tables in a keyspace are selected because per-table backup/restore is not
   * supported for YSQL. In addition, it ensures none of YCQL tables are index tables.
   *
   * @return A list of {@link MasterDdlOuterClass.ListTablesResponsePB.TableInfo} containing table
   *     info of the tables requested to be in the xCluster config
   */
  private List<MasterDdlOuterClass.ListTablesResponsePB.TableInfo> checkTables() {
    XClusterConfig xClusterConfig = taskParams().xClusterConfig;
    Universe sourceUniverse = Universe.getOrBadRequest(xClusterConfig.sourceUniverseUUID);
    Set<String> tableIds = xClusterConfig.getTables();
    List<MasterDdlOuterClass.ListTablesResponsePB.TableInfo> sourceTablesInfoList =
        getTableInfoList(sourceUniverse);
    List<MasterDdlOuterClass.ListTablesResponsePB.TableInfo> requestedTablesInfoList =
        sourceTablesInfoList
            .stream()
            .filter(tableInfo -> tableIds.contains(tableInfo.getId().toStringUtf8()))
            .collect(Collectors.toList());
<<<<<<< HEAD
=======
    Set<String> tableIdsNeedBootstrap =
        getTablesNeedBootstrap()
            .stream()
            .map(tableConfig -> tableConfig.tableId)
            .collect(Collectors.toSet());
>>>>>>> a5893cba
    // All tables are found.
    if (requestedTablesInfoList.size() != tableIds.size()) {
      Set<String> foundTableIds =
          requestedTablesInfoList
              .stream()
              .map(tableInfo -> tableInfo.getId().toStringUtf8())
              .collect(Collectors.toSet());
      Set<String> missingTableIds =
          tableIds
              .stream()
              .filter(tableId -> !foundTableIds.contains(tableId))
              .collect(Collectors.toSet());
      throw new RuntimeException(
          String.format(
              "Some of the tables were not found on the source universe (%s): was %d, "
                  + "found %d, missing tables: %s",
              xClusterConfig.sourceUniverseUUID,
              tableIds.size(),
              requestedTablesInfoList.size(),
              missingTableIds));
    }
    // All tables have the same type.
    if (!requestedTablesInfoList
        .stream()
        .allMatch(
            tableInfo ->
                tableInfo.getTableType().equals(requestedTablesInfoList.get(0).getTableType()))) {
      throw new RuntimeException(
          "At least one table has a different type from others. "
              + "All tables in an xCluster config must have the same type. Please create separate "
              + "xCluster configs for different table types.");
    }
    // All tables belong to the same keyspace.
    Set<String> namespaces =
        requestedTablesInfoList
            .stream()
            .map(tableInfo -> tableInfo.getNamespace().getName())
            .collect(Collectors.toSet());
    if (namespaces.size() != 1) {
      throw new RuntimeException(
          String.format(
              "All the tables must belong to one keyspace. The requested tables belong to %s",
              namespaces));
    }
    CommonTypes.TableType tableType = requestedTablesInfoList.get(0).getTableType();
    MasterTypes.NamespaceIdentifierPB namespace = requestedTablesInfoList.get(0).getNamespace();
    // If table type is YSQL and bootstrap is required, all tables in the keyspace are selected.
    Set<String> tableIdsInKeyspace =
        sourceTablesInfoList
            .stream()
            .filter(tableInfo -> tableInfo.getNamespace().getId().equals(namespace.getId()))
            .map(tableInfo -> tableInfo.getId().toStringUtf8())
            .collect(Collectors.toSet());
    if (tableType == CommonTypes.TableType.PGSQL_TABLE_TYPE
<<<<<<< HEAD
        && getTablesNeedBootstrap().size() > 0
=======
        && tableIdsNeedBootstrap.size() > 0
>>>>>>> a5893cba
        && !tableIdsInKeyspace.equals(tableIds)) {
      throw new RuntimeException(
          String.format(
              "For YSQL tables, all the tables in a keyspace must be selected: selected: %s, "
                  + "tables in the keyspace: %s",
              tableIds, tableIdsInKeyspace));
    }
    // Backup index table is not supported for YCQL.
    if (tableType == CommonTypes.TableType.YQL_TABLE_TYPE) {
<<<<<<< HEAD
      List<String> indexTablesIdList =
=======
      List<String> indexTablesIdWithBootstrapList =
>>>>>>> a5893cba
          requestedTablesInfoList
              .stream()
              .filter(
                  tableInfo ->
                      tableInfo.hasRelationType()
                          && tableInfo.getRelationType()
                              == MasterTypes.RelationType.INDEX_TABLE_RELATION)
              .map(tableInfo -> tableInfo.getId().toStringUtf8())
<<<<<<< HEAD
              .collect(Collectors.toList());
      if (indexTablesIdList.size() > 0) {
        throw new RuntimeException(
            String.format(
                "For YCQL tables, none of the table must be of index type, but %s are index "
                    + "tables",
                indexTablesIdList));
=======
              .filter(tableIdsNeedBootstrap::contains)
              .collect(Collectors.toList());
      if (indexTablesIdWithBootstrapList.size() > 0) {
        throw new RuntimeException(
            String.format(
                "Bootstrap is not supported for YCQL index tables, but %s are index tables",
                indexTablesIdWithBootstrapList));
>>>>>>> a5893cba
      }
    }

    log.info("Table type is {}, namesapce is {}", tableType, namespace.getName());
    return requestedTablesInfoList;
  }

  private List<MasterDdlOuterClass.ListTablesResponsePB.TableInfo> getTableInfoList(
      Universe universe) {
    List<MasterDdlOuterClass.ListTablesResponsePB.TableInfo> tableInfoList;
    String universeMasterAddresses = universe.getMasterAddresses(true /* mastersQueryable */);
    String universeCertificate = universe.getCertificateNodetoNode();
    try (YBClient client = ybService.getClient(universeMasterAddresses, universeCertificate)) {
      ListTablesResponse listTablesResponse = client.getTablesList(null, true, null);
      tableInfoList = listTablesResponse.getTableInfoList();
    } catch (Exception e) {
      throw new RuntimeException(e);
    }
    return tableInfoList;
  }

  private BackupRequestParams getBackupRequestParams(
      Set<String> tableIdsNeedBootstrap,
      List<MasterDdlOuterClass.ListTablesResponsePB.TableInfo> tablesInfoList) {
    BackupRequestParams backupRequestParams =
        taskParams().createFormData.bootstrapParams.backupRequestParams;
    // These parameters are pre-set. Others either come from the user, or the defaults are good.
    backupRequestParams.universeUUID = taskParams().xClusterConfig.sourceUniverseUUID;
    backupRequestParams.backupType = tablesInfoList.get(0).getTableType();
    backupRequestParams.timeBeforeDelete = TIME_BEFORE_DELETE_BACKUP_MS;
    backupRequestParams.expiryTimeUnit = com.yugabyte.yw.models.helpers.TimeUnit.MILLISECONDS;
    // Set to true because it is a beta version of bootstrapping, and we need to debug it.
    backupRequestParams.enableVerboseLogs = true;
    // Ensure keyspaceTableList is not specified by the user.
    if (backupRequestParams.keyspaceTableList != null) {
      throw new RuntimeException(
          "backupRequestParams.keyspaceTableList must be null, table selection happens "
              + "automatically");
    }
    backupRequestParams.keyspaceTableList = new ArrayList<>();
    BackupRequestParams.KeyspaceTable keyspaceTable = new BackupRequestParams.KeyspaceTable();
    keyspaceTable.keyspace = tablesInfoList.get(0).getNamespace().getName();
    if (backupRequestParams.backupType != CommonTypes.TableType.PGSQL_TABLE_TYPE) {
      List<MasterDdlOuterClass.ListTablesResponsePB.TableInfo> tablesNeedBootstrapInfoList =
          tablesInfoList
              .stream()
              .filter(tableInfo -> tableIdsNeedBootstrap.contains(tableInfo.getId().toStringUtf8()))
              .collect(Collectors.toList());
      keyspaceTable.tableNameList =
          tablesNeedBootstrapInfoList
              .stream()
              .map(MasterDdlOuterClass.ListTablesResponsePB.TableInfo::getName)
              .collect(Collectors.toList());
      keyspaceTable.tableUUIDList =
          tablesNeedBootstrapInfoList
              .stream()
              .map(tableInfo -> Util.getUUIDRepresentation(tableInfo.getId().toStringUtf8()))
              .collect(Collectors.toList());
    }
    backupRequestParams.keyspaceTableList.add(keyspaceTable);
    return backupRequestParams;
  }

  private RestoreBackupParams getRestoreBackupParams(
      BackupRequestParams backupRequestParams, Backup backup) {
    RestoreBackupParams restoreTaskParams = new RestoreBackupParams();
    // For the following parameters the default values will be used:
    //    restoreTaskParams.alterLoadBalancer = true
    //    restoreTaskParams.restoreTimeStamp = null
    //    public String oldOwner = "yugabyte"
    //    public String newOwner = null
    // The following parameters are set. For others, the defaults are good.
    restoreTaskParams.customerUUID = backupRequestParams.customerUUID;
    restoreTaskParams.universeUUID = taskParams().xClusterConfig.targetUniverseUUID;
    restoreTaskParams.kmsConfigUUID = backupRequestParams.kmsConfigUUID;
    if (restoreTaskParams.kmsConfigUUID != null) {
      restoreTaskParams.actionType = RestoreBackupParams.ActionType.RESTORE;
    } else {
      restoreTaskParams.actionType = RestoreBackupParams.ActionType.RESTORE_KEYS;
    }
    restoreTaskParams.enableVerboseLogs = backupRequestParams.enableVerboseLogs;
    restoreTaskParams.storageConfigUUID = backupRequestParams.storageConfigUUID;
    restoreTaskParams.useTablespaces = backupRequestParams.useTablespaces;
    restoreTaskParams.parallelism = backupRequestParams.parallelism;
    restoreTaskParams.disableChecksum = backupRequestParams.disableChecksum;
    // Set storage info.
    restoreTaskParams.backupStorageInfoList = new ArrayList<>();
    RestoreBackupParams.BackupStorageInfo backupStorageInfo =
        new RestoreBackupParams.BackupStorageInfo();
    backupStorageInfo.backupType = backupRequestParams.backupType;
    List<BackupTableParams> backupList = backup.getBackupInfo().backupList;
    if (backupList == null) {
      throw new RuntimeException("backup.getBackupInfo().backupList must not be null");
    }
    if (backupList.size() != 1) {
      String errMsg =
          String.format(
              "backup.getBackupInfo().backupList must have exactly one element, had %d",
              backupList.size());
      throw new RuntimeException(errMsg);
    }
    backupStorageInfo.storageLocation = backupList.get(0).storageLocation;
    List<BackupRequestParams.KeyspaceTable> keyspaceTableList =
        backupRequestParams.keyspaceTableList;
    if (keyspaceTableList == null) {
      throw new RuntimeException("backupRequestParams.keyspaceTableList must not be null");
    }
    if (keyspaceTableList.size() != 1) {
      String errMsg =
          String.format(
              "backupRequestParams.keyspaceTableList must have exactly one element, had %d",
              keyspaceTableList.size());
      throw new RuntimeException(errMsg);
    }
    backupStorageInfo.keyspace = keyspaceTableList.get(0).keyspace;
    backupStorageInfo.sse = backupRequestParams.sse;
    restoreTaskParams.backupStorageInfoList.add(backupStorageInfo);

    return restoreTaskParams;
  }
}<|MERGE_RESOLUTION|>--- conflicted
+++ resolved
@@ -229,14 +229,11 @@
             .stream()
             .filter(tableInfo -> tableIds.contains(tableInfo.getId().toStringUtf8()))
             .collect(Collectors.toList());
-<<<<<<< HEAD
-=======
     Set<String> tableIdsNeedBootstrap =
         getTablesNeedBootstrap()
             .stream()
             .map(tableConfig -> tableConfig.tableId)
             .collect(Collectors.toSet());
->>>>>>> a5893cba
     // All tables are found.
     if (requestedTablesInfoList.size() != tableIds.size()) {
       Set<String> foundTableIds =
@@ -291,11 +288,7 @@
             .map(tableInfo -> tableInfo.getId().toStringUtf8())
             .collect(Collectors.toSet());
     if (tableType == CommonTypes.TableType.PGSQL_TABLE_TYPE
-<<<<<<< HEAD
-        && getTablesNeedBootstrap().size() > 0
-=======
         && tableIdsNeedBootstrap.size() > 0
->>>>>>> a5893cba
         && !tableIdsInKeyspace.equals(tableIds)) {
       throw new RuntimeException(
           String.format(
@@ -305,11 +298,7 @@
     }
     // Backup index table is not supported for YCQL.
     if (tableType == CommonTypes.TableType.YQL_TABLE_TYPE) {
-<<<<<<< HEAD
-      List<String> indexTablesIdList =
-=======
       List<String> indexTablesIdWithBootstrapList =
->>>>>>> a5893cba
           requestedTablesInfoList
               .stream()
               .filter(
@@ -318,15 +307,6 @@
                           && tableInfo.getRelationType()
                               == MasterTypes.RelationType.INDEX_TABLE_RELATION)
               .map(tableInfo -> tableInfo.getId().toStringUtf8())
-<<<<<<< HEAD
-              .collect(Collectors.toList());
-      if (indexTablesIdList.size() > 0) {
-        throw new RuntimeException(
-            String.format(
-                "For YCQL tables, none of the table must be of index type, but %s are index "
-                    + "tables",
-                indexTablesIdList));
-=======
               .filter(tableIdsNeedBootstrap::contains)
               .collect(Collectors.toList());
       if (indexTablesIdWithBootstrapList.size() > 0) {
@@ -334,7 +314,6 @@
             String.format(
                 "Bootstrap is not supported for YCQL index tables, but %s are index tables",
                 indexTablesIdWithBootstrapList));
->>>>>>> a5893cba
       }
     }
 
