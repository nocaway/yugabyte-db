--- conflicted
+++ resolved
@@ -575,32 +575,6 @@
   public UUID bootstrap(Customer customer, Provider provider, CloudBootstrap.Params taskParams) {
     // Set the top-level provider info.
     taskParams.providerUUID = provider.uuid;
-<<<<<<< HEAD
-    if (taskParams.destVpcId != null && !taskParams.destVpcId.isEmpty()) {
-      if (provider.code.equals("gcp")) {
-        // We need to save the destVpcId into the provider config, because we'll need it during
-        // instance creation. Technically, we could make it a ybcloud parameter, but we'd still need
-        // to
-        // store it somewhere and the config is the easiest place to put it. As such, since all the
-        // config is loaded up as env vars anyway, might as well use in in devops like that...
-        Map<String, String> config = provider.getUnmaskedConfig();
-        config.put(GCPCloudImpl.CUSTOM_GCE_NETWORK_PROPERTY, taskParams.destVpcId);
-        try {
-          provider.details.cloudMetadata.updateCloudMetadataDetails(
-              GCPCloudImpl.CUSTOM_GCE_NETWORK_PROPERTY, taskParams.destVpcId);
-        } catch (Exception e) {
-          LOG.error(
-              "Error setting the field " + GCPCloudImpl.CUSTOM_GCE_NETWORK_PROPERTY + " : " + e);
-        }
-        provider.setConfig(config);
-        provider.save();
-      } else if (provider.code.equals("aws")) {
-        taskParams.destVpcId = null;
-      }
-    }
-
-=======
->>>>>>> 136e713d
     // If the regionList is still empty by here, then we need to list the regions available.
     if (taskParams.perRegionMetadata == null) {
       taskParams.perRegionMetadata = new HashMap<>();
@@ -814,6 +788,13 @@
           // config is loaded up as env vars anyway, might as well use in in devops like that...
           providerConfig.put(GCPCloudImpl.CUSTOM_GCE_NETWORK_PROPERTY, network);
           providerConfig.put("GCE_HOST_PROJECT", currentHostInfo.get("host_project").asText());
+          try {
+            provider.details.cloudMetadata.updateCloudMetadataDetails(
+                GCPCloudImpl.CUSTOM_GCE_NETWORK_PROPERTY, network);
+          } catch (Exception e) {
+            LOG.error(
+                "Error setting the field " + GCPCloudImpl.CUSTOM_GCE_NETWORK_PROPERTY + " : " + e);
+          }
           provider.save();
         }
         break;
