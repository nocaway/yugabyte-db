/*
 * Copyright 2021 YugaByte, Inc. and Contributors
 *
 * Licensed under the Polyform Free Trial License 1.0.0 (the "License"); you
 * may not use this file except in compliance with the License. You
 * may obtain a copy of the License at
 *
 * http://github.com/YugaByte/yugabyte-db/blob/master/licenses/POLYFORM-FREE-TRIAL-LICENSE-1.0.0.txt
 */

package com.yugabyte.yw.controllers;

<<<<<<< HEAD
import static com.yugabyte.yw.forms.PlatformResults.YBPSuccess.withMessage;
=======
import java.util.ArrayList;
import java.util.List;
import java.util.Map;
import java.util.Objects;
import java.util.UUID;
import java.util.stream.Collectors;
>>>>>>> a5893cba

import com.fasterxml.jackson.databind.JsonNode;
import com.google.api.client.util.Throwables;
import com.google.inject.Inject;
import com.yugabyte.yw.commissioner.Common.CloudType;
import com.yugabyte.yw.commissioner.tasks.CloudBootstrap;
<<<<<<< HEAD
=======
import com.yugabyte.yw.commissioner.tasks.params.ScheduledAccessKeyRotateParams;
import com.yugabyte.yw.models.helpers.TaskType;
import com.yugabyte.yw.common.AccessKeyRotationUtil;
>>>>>>> a5893cba
import com.yugabyte.yw.common.AccessManager;
import com.yugabyte.yw.common.PlatformServiceException;
import com.yugabyte.yw.controllers.handlers.CloudProviderHandler;
import com.yugabyte.yw.forms.EditAccessKeyRotationScheduleParams;
import com.yugabyte.yw.forms.PlatformResults;
import com.yugabyte.yw.forms.PlatformResults.YBPSuccess;
import com.yugabyte.yw.forms.PlatformResults.YBPTask;
import com.yugabyte.yw.forms.RotateAccessKeyFormData;
<<<<<<< HEAD
import com.yugabyte.yw.models.AccessKey;
=======
import com.yugabyte.yw.forms.ScheduledAccessKeyRotateFormData;
>>>>>>> a5893cba
import com.yugabyte.yw.models.Audit;
import com.yugabyte.yw.models.Customer;
import com.yugabyte.yw.models.Provider;
import com.yugabyte.yw.models.Region;
import com.yugabyte.yw.models.helpers.TimeUnit;
import com.yugabyte.yw.models.Schedule;

import io.swagger.annotations.Api;
import io.swagger.annotations.ApiImplicitParam;
import io.swagger.annotations.ApiImplicitParams;
import io.swagger.annotations.ApiOperation;
import io.swagger.annotations.Authorization;
<<<<<<< HEAD
import java.util.List;
import java.util.Objects;
import java.util.UUID;
=======
>>>>>>> a5893cba
import lombok.extern.slf4j.Slf4j;
import play.data.Form;
import play.libs.Json;
import play.mvc.Result;

@Api(
    value = "Cloud providers",
    authorizations = @Authorization(AbstractPlatformController.API_KEY_AUTH))
@Slf4j
public class CloudProviderApiController extends AuthenticatedController {

  @Inject private CloudProviderHandler cloudProviderHandler;
  @Inject private AccessManager accessManager;
<<<<<<< HEAD
=======
  @Inject private AccessKeyRotationUtil accessKeyRotationUtil;
>>>>>>> a5893cba

  @ApiOperation(
      value = "List cloud providers",
      response = Provider.class,
      responseContainer = "List",
      nickname = "getListOfProviders")
  public Result list(UUID customerUUID, String name, String code) {
    CloudType providerCode = code == null ? null : CloudType.valueOf(code);
    return PlatformResults.withData(Provider.getAll(customerUUID, name, providerCode));
  }

  @ApiOperation(
      value = "Delete a cloud provider",
      notes = "This endpoint is used only for integration tests.",
      hidden = true,
      response = YBPSuccess.class)
  public Result delete(UUID customerUUID, UUID providerUUID) {
    Provider provider = Provider.getOrBadRequest(customerUUID, providerUUID);
    Customer customer = Customer.getOrBadRequest(customerUUID);
    cloudProviderHandler.delete(customer, provider);
    auditService()
        .createAuditEntryWithReqBody(
            ctx(),
            Audit.TargetType.CloudProvider,
            providerUUID.toString(),
            Audit.ActionType.Delete);
    return YBPSuccess.withMessage("Deleted provider: " + providerUUID);
  }

  @ApiOperation(
      value = "Refresh pricing",
      notes = "Refresh provider pricing info",
      response = YBPSuccess.class)
  public Result refreshPricing(UUID customerUUID, UUID providerUUID) {
    Provider provider = Provider.getOrBadRequest(customerUUID, providerUUID);
    cloudProviderHandler.refreshPricing(customerUUID, provider);
    auditService()
        .createAuditEntryWithReqBody(
            ctx(),
            Audit.TargetType.CloudProvider,
            providerUUID.toString(),
            Audit.ActionType.RefreshPricing);
    return YBPSuccess.withMessage(provider.code.toUpperCase() + " Initialized");
  }

  @ApiOperation(value = "Update a provider", response = YBPTask.class, nickname = "editProvider")
  @ApiImplicitParams(
      @ApiImplicitParam(
          value = "edit provider form data",
          name = "EditProviderRequest",
          dataType = "com.yugabyte.yw.models.Provider",
          required = true,
          paramType = "body"))
  public Result edit(UUID customerUUID, UUID providerUUID) {
    Customer customer = Customer.getOrBadRequest(customerUUID);
    Provider provider = Provider.getOrBadRequest(customerUUID, providerUUID);
    Provider editProviderReq =
        formFactory.getFormDataOrBadRequest(request().body().asJson(), Provider.class);
    UUID taskUUID =
        cloudProviderHandler.editProvider(
            customer, provider, editProviderReq, getFirstRegionCode(provider));
    auditService()
        .createAuditEntryWithReqBody(
            ctx(),
            Audit.TargetType.CloudProvider,
            providerUUID.toString(),
            Audit.ActionType.Update,
            Json.toJson(editProviderReq));
    return new YBPTask(taskUUID, providerUUID).asResult();
  }

  @ApiOperation(value = "Patch a provider", response = YBPTask.class, nickname = "patchProvider")
  @ApiImplicitParams(
      @ApiImplicitParam(
          value = "patch provider form data",
          name = "PatchProviderRequest",
          dataType = "com.yugabyte.yw.models.Provider",
          required = true,
          paramType = "body"))
  public Result patch(UUID customerUUID, UUID providerUUID) {
    Customer customer = Customer.getOrBadRequest(customerUUID);
    Provider provider = Provider.getOrBadRequest(customerUUID, providerUUID);
    Provider editProviderReq =
        formFactory.getFormDataOrBadRequest(request().body().asJson(), Provider.class);
    cloudProviderHandler.mergeProviderConfig(provider, editProviderReq);
    cloudProviderHandler.editProvider(
        customer, provider, editProviderReq, getFirstRegionCode(provider));
    auditService()
        .createAuditEntryWithReqBody(
            ctx(),
            Audit.TargetType.CloudProvider,
            providerUUID.toString(),
            Audit.ActionType.Update,
            Json.toJson(editProviderReq));
    return YBPSuccess.withMessage("Patched provider: " + providerUUID);
  }

  @ApiOperation(value = "Create a provider", response = YBPTask.class, nickname = "createProviders")
  @ApiImplicitParams(
      @ApiImplicitParam(
          name = "CreateProviderRequest",
          paramType = "body",
          dataType = "com.yugabyte.yw.models.Provider",
          required = true))
  public Result create(UUID customerUUID) {
    JsonNode requestBody = request().body().asJson();
    Provider reqProvider = formFactory.getFormDataOrBadRequest(requestBody, Provider.class);
    Customer customer = Customer.getOrBadRequest(customerUUID);
    reqProvider.customerUUID = customerUUID;

    CloudType providerCode = CloudType.valueOf(reqProvider.code);
    Provider providerEbean;
    if (providerCode.equals(CloudType.kubernetes)) {
      providerEbean = cloudProviderHandler.createKubernetesNew(customer, reqProvider);
    } else {
      providerEbean =
          cloudProviderHandler.createProvider(
              customer,
              providerCode,
              reqProvider.name,
              reqProvider.getUnmaskedConfig(),
              getFirstRegionCode(reqProvider));
    }

    if (providerCode.isRequiresBootstrap()) {
      UUID taskUUID = null;
      try {
        CloudBootstrap.Params taskParams = CloudBootstrap.Params.fromProvider(reqProvider);

        taskUUID = cloudProviderHandler.bootstrap(customer, providerEbean, taskParams);
        auditService()
            .createAuditEntryWithReqBody(
                ctx(),
                Audit.TargetType.CloudProvider,
                Objects.toString(providerEbean.uuid, null),
                Audit.ActionType.Create,
                requestBody,
                taskUUID);
      } catch (Throwable e) {
        log.warn("Bootstrap failed. Deleting provider");
        providerEbean.delete();
        Throwables.propagate(e);
      }
      return new YBPTask(taskUUID, providerEbean.uuid).asResult();
    } else {
      auditService()
          .createAuditEntryWithReqBody(
              ctx(),
              Audit.TargetType.CloudProvider,
              Objects.toString(providerEbean.uuid, null),
              Audit.ActionType.Create,
              requestBody,
              null);
      return new YBPTask(null, providerEbean.uuid).asResult();
    }
  }

  @ApiOperation(
<<<<<<< HEAD
      nickname = "rotate_access_key",
      value = "Rotate access key for a provider - Not scheduled",
      response = YBPSuccess.class)
  public Result rotateAccessKeysManual(UUID customerUUID, UUID providerUUID) {
    Form<RotateAccessKeyFormData> formData =
        formFactory.getFormDataOrBadRequest(RotateAccessKeyFormData.class);
    List<UUID> universeUUIDs = formData.get().universeUUIDs;
    String newKeyCode = formData.get().newKeyCode;
    failManuallyProvisioned(providerUUID, newKeyCode);
    accessManager.rotateAccessKey(customerUUID, providerUUID, universeUUIDs, newKeyCode);
    return withMessage("Created rotate key task for the listed universes");
=======
      nickname = "accessKeyRotation",
      value = "Rotate access key for a provider",
      response = YBPTask.class)
  public Result accessKeysRotation(UUID customerUUID, UUID providerUUID) {
    RotateAccessKeyFormData params = parseJsonAndValidate(RotateAccessKeyFormData.class);
    List<UUID> universeUUIDs = params.universeUUIDs;
    String newKeyCode = params.newKeyCode;
    // fail if provider is a manually provisioned one
    accessKeyRotationUtil.failManuallyProvisioned(providerUUID, newKeyCode);
    // create access key rotation task for each of the universes
    Map<UUID, UUID> tasks =
        accessManager.rotateAccessKey(customerUUID, providerUUID, universeUUIDs, newKeyCode);
    auditService()
        .createAuditEntryWithReqBody(
            ctx(),
            Audit.TargetType.CloudProvider,
            Objects.toString(providerUUID, null),
            Audit.ActionType.RotateAccessKey,
            request().body().asJson(),
            null);
    // contains taskUUID and resourceUUID (universeUUID) for each universe
    List<YBPTask> tasksResponseList = new ArrayList<YBPTask>();
    tasks.forEach(
        (universeUUID, taskUUID) -> {
          tasksResponseList.add(new YBPTask(taskUUID, universeUUID));
        });
    return PlatformResults.withData(tasksResponseList);
  }

  @ApiOperation(
      nickname = "scheduledAccessKeyRotation",
      value = "Rotate access key for a provider - Scheduled",
      response = Schedule.class)
  public Result scheduledAccessKeysRotation(UUID customerUUID, UUID providerUUID) {
    Customer customer = Customer.getOrBadRequest(customerUUID);
    ScheduledAccessKeyRotateFormData params =
        parseJsonAndValidate(ScheduledAccessKeyRotateFormData.class);
    int schedulingFrequencyDays = params.schedulingFrequencyDays;
    boolean rotateAllUniverses = params.rotateAllUniverses;
    if (!rotateAllUniverses && params.universeUUIDs.size() == 0) {
      throw new PlatformServiceException(
          BAD_REQUEST,
          "Need to specify universeUUIDs"
              + " to schedule access key rotation or set rotateAllUniverses to true!");
    }
    List<UUID> universeUUIDs =
        rotateAllUniverses
            ? customer
                .getUniversesForProvider(providerUUID)
                .stream()
                .map(universe -> universe.universeUUID)
                .collect(Collectors.toList())
            : params.universeUUIDs;
    // fail if provider is a manually provisioned one
    accessKeyRotationUtil.failManuallyProvisioned(providerUUID, null /* newKeyCode*/);
    // fail if a universe is already in scheduled rotation, ask to edit schedule instead
    accessKeyRotationUtil.failUniverseAlreadyInRotation(customerUUID, providerUUID, universeUUIDs);
    long schedulingFrequency = accessKeyRotationUtil.convertDaysToMillis(schedulingFrequencyDays);
    TimeUnit frequencyTimeUnit = TimeUnit.DAYS;
    ScheduledAccessKeyRotateParams taskParams =
        new ScheduledAccessKeyRotateParams(
            customerUUID, providerUUID, universeUUIDs, rotateAllUniverses);
    Schedule schedule =
        Schedule.create(
            customerUUID,
            providerUUID,
            taskParams,
            TaskType.CreateAndRotateAccessKey,
            schedulingFrequency,
            null,
            frequencyTimeUnit,
            null);
    UUID scheduleUUID = schedule.getScheduleUUID();
    log.info(
        "Created access key rotation schedule for customer {}, schedule uuid = {}.",
        customerUUID,
        scheduleUUID);
    auditService()
        .createAuditEntryWithReqBody(
            ctx(),
            Audit.TargetType.CloudProvider,
            Objects.toString(providerUUID, null),
            Audit.ActionType.CreateAndRotateAccessKey,
            request().body().asJson(),
            null);
    return PlatformResults.withData(schedule);
  }

  @ApiOperation(
      value = "List all schedules for a provider's access key rotation",
      response = Schedule.class,
      responseContainer = "List",
      nickname = "listSchedules")
  public Result listAccessKeyRotationSchedules(UUID customerUUID, UUID providerUUID) {
    Customer.getOrBadRequest(customerUUID);
    Provider.getOrBadRequest(customerUUID, providerUUID);
    List<Schedule> accessKeyRotationSchedules =
        Schedule.getAllByCustomerUUIDAndType(customerUUID, TaskType.CreateAndRotateAccessKey)
            .stream()
            .filter(schedule -> (schedule.getOwnerUUID().equals(providerUUID)))
            .collect(Collectors.toList());
    return PlatformResults.withData(accessKeyRotationSchedules);
>>>>>>> a5893cba
  }

  private static String getFirstRegionCode(Provider provider) {
    for (Region r : provider.regions) {
      return r.code;
    }
    return null;
  }

<<<<<<< HEAD
  private void failManuallyProvisioned(UUID providerUUID, String newAccessKeyCode) {
    AccessKey providerAccessKey = AccessKey.getAll(providerUUID).get(0);
    AccessKey newAccessKey = AccessKey.getOrBadRequest(providerUUID, newAccessKeyCode);
    if (providerAccessKey.getKeyInfo().skipProvisioning) {
      throw new PlatformServiceException(
          BAD_REQUEST, "Provider has manually provisioned nodes, cannot rotate keys!");
    } else if (newAccessKey.getKeyInfo().skipProvisioning) {
      throw new PlatformServiceException(
          BAD_REQUEST,
          "New access key was made for manually provisoned nodes, please supply another key!");
    }
=======
  @ApiOperation(
      value = "Edit a access key rotation schedule",
      response = Schedule.class,
      nickname = "editAccessKeyRotationSchedule")
  @ApiImplicitParams({
    @ApiImplicitParam(
        required = true,
        dataType = "com.yugabyte.yw.forms.EditAccessKeyRotationScheduleParams",
        paramType = "body")
  })
  public Result editAccessKeyRotationSchedule(
      UUID customerUUID, UUID providerUUID, UUID scheduleUUID) {
    Customer.getOrBadRequest(customerUUID);
    Provider.getOrBadRequest(customerUUID, providerUUID);

    Schedule schedule = Schedule.getOrBadRequest(customerUUID, scheduleUUID);
    if (!schedule.getOwnerUUID().equals(providerUUID)) {
      throw new PlatformServiceException(BAD_REQUEST, "Schedule is not owned by this provider");
    } else if (!schedule.getTaskType().equals(TaskType.CreateAndRotateAccessKey)) {
      throw new PlatformServiceException(
          BAD_REQUEST, "This schedule is not for access key rotation");
    }

    EditAccessKeyRotationScheduleParams params =
        parseJsonAndValidate(EditAccessKeyRotationScheduleParams.class);
    if (params.status.equals(Schedule.State.Paused)) {
      throw new PlatformServiceException(
          BAD_REQUEST, "State paused is an internal state and cannot be specified by the user");
    } else if (params.status.equals(Schedule.State.Stopped)) {
      schedule.stopSchedule();
    } else if (params.status.equals(Schedule.State.Active)) {
      if (params.schedulingFrequencyDays == 0) {
        throw new PlatformServiceException(
            BAD_REQUEST, "Frequency cannot be null, specify frequency in days!");
      } else if (schedule.getStatus().equals(Schedule.State.Active) && schedule.getRunningState()) {
        throw new PlatformServiceException(CONFLICT, "Cannot edit schedule as it is running.");
      } else {
        ScheduledAccessKeyRotateParams taskParams =
            Json.fromJson(schedule.getTaskParams(), ScheduledAccessKeyRotateParams.class);
        // fail if a universe is already in active scheduled rotation,
        // and activating this schedule causes conflict
        accessKeyRotationUtil.failUniverseAlreadyInRotation(
            customerUUID, providerUUID, taskParams.getUniverseUUIDs());
        long schedulingFrequency =
            accessKeyRotationUtil.convertDaysToMillis(params.schedulingFrequencyDays);
        schedule.updateFrequency(schedulingFrequency);
      }
    }

    auditService()
        .createAuditEntryWithReqBody(
            ctx(),
            Audit.TargetType.Schedule,
            scheduleUUID.toString(),
            Audit.ActionType.Edit,
            request().body().asJson());
    return PlatformResults.withData(schedule);
>>>>>>> a5893cba
  }
}<|MERGE_RESOLUTION|>--- conflicted
+++ resolved
@@ -10,28 +10,21 @@
 
 package com.yugabyte.yw.controllers;
 
-<<<<<<< HEAD
-import static com.yugabyte.yw.forms.PlatformResults.YBPSuccess.withMessage;
-=======
 import java.util.ArrayList;
 import java.util.List;
 import java.util.Map;
 import java.util.Objects;
 import java.util.UUID;
 import java.util.stream.Collectors;
->>>>>>> a5893cba
 
 import com.fasterxml.jackson.databind.JsonNode;
 import com.google.api.client.util.Throwables;
 import com.google.inject.Inject;
 import com.yugabyte.yw.commissioner.Common.CloudType;
 import com.yugabyte.yw.commissioner.tasks.CloudBootstrap;
-<<<<<<< HEAD
-=======
 import com.yugabyte.yw.commissioner.tasks.params.ScheduledAccessKeyRotateParams;
 import com.yugabyte.yw.models.helpers.TaskType;
 import com.yugabyte.yw.common.AccessKeyRotationUtil;
->>>>>>> a5893cba
 import com.yugabyte.yw.common.AccessManager;
 import com.yugabyte.yw.common.PlatformServiceException;
 import com.yugabyte.yw.controllers.handlers.CloudProviderHandler;
@@ -40,11 +33,7 @@
 import com.yugabyte.yw.forms.PlatformResults.YBPSuccess;
 import com.yugabyte.yw.forms.PlatformResults.YBPTask;
 import com.yugabyte.yw.forms.RotateAccessKeyFormData;
-<<<<<<< HEAD
-import com.yugabyte.yw.models.AccessKey;
-=======
 import com.yugabyte.yw.forms.ScheduledAccessKeyRotateFormData;
->>>>>>> a5893cba
 import com.yugabyte.yw.models.Audit;
 import com.yugabyte.yw.models.Customer;
 import com.yugabyte.yw.models.Provider;
@@ -57,14 +46,7 @@
 import io.swagger.annotations.ApiImplicitParams;
 import io.swagger.annotations.ApiOperation;
 import io.swagger.annotations.Authorization;
-<<<<<<< HEAD
-import java.util.List;
-import java.util.Objects;
-import java.util.UUID;
-=======
->>>>>>> a5893cba
 import lombok.extern.slf4j.Slf4j;
-import play.data.Form;
 import play.libs.Json;
 import play.mvc.Result;
 
@@ -76,10 +58,7 @@
 
   @Inject private CloudProviderHandler cloudProviderHandler;
   @Inject private AccessManager accessManager;
-<<<<<<< HEAD
-=======
   @Inject private AccessKeyRotationUtil accessKeyRotationUtil;
->>>>>>> a5893cba
 
   @ApiOperation(
       value = "List cloud providers",
@@ -238,19 +217,6 @@
   }
 
   @ApiOperation(
-<<<<<<< HEAD
-      nickname = "rotate_access_key",
-      value = "Rotate access key for a provider - Not scheduled",
-      response = YBPSuccess.class)
-  public Result rotateAccessKeysManual(UUID customerUUID, UUID providerUUID) {
-    Form<RotateAccessKeyFormData> formData =
-        formFactory.getFormDataOrBadRequest(RotateAccessKeyFormData.class);
-    List<UUID> universeUUIDs = formData.get().universeUUIDs;
-    String newKeyCode = formData.get().newKeyCode;
-    failManuallyProvisioned(providerUUID, newKeyCode);
-    accessManager.rotateAccessKey(customerUUID, providerUUID, universeUUIDs, newKeyCode);
-    return withMessage("Created rotate key task for the listed universes");
-=======
       nickname = "accessKeyRotation",
       value = "Rotate access key for a provider",
       response = YBPTask.class)
@@ -353,7 +319,6 @@
             .filter(schedule -> (schedule.getOwnerUUID().equals(providerUUID)))
             .collect(Collectors.toList());
     return PlatformResults.withData(accessKeyRotationSchedules);
->>>>>>> a5893cba
   }
 
   private static String getFirstRegionCode(Provider provider) {
@@ -363,19 +328,6 @@
     return null;
   }
 
-<<<<<<< HEAD
-  private void failManuallyProvisioned(UUID providerUUID, String newAccessKeyCode) {
-    AccessKey providerAccessKey = AccessKey.getAll(providerUUID).get(0);
-    AccessKey newAccessKey = AccessKey.getOrBadRequest(providerUUID, newAccessKeyCode);
-    if (providerAccessKey.getKeyInfo().skipProvisioning) {
-      throw new PlatformServiceException(
-          BAD_REQUEST, "Provider has manually provisioned nodes, cannot rotate keys!");
-    } else if (newAccessKey.getKeyInfo().skipProvisioning) {
-      throw new PlatformServiceException(
-          BAD_REQUEST,
-          "New access key was made for manually provisoned nodes, please supply another key!");
-    }
-=======
   @ApiOperation(
       value = "Edit a access key rotation schedule",
       response = Schedule.class,
@@ -433,6 +385,5 @@
             Audit.ActionType.Edit,
             request().body().asJson());
     return PlatformResults.withData(schedule);
->>>>>>> a5893cba
   }
 }