--- conflicted
+++ resolved
@@ -418,9 +418,6 @@
     AddHook,
 
     @EnumValue("Remove Hook from Hook Scope")
-<<<<<<< HEAD
-    RemoveHook
-=======
     RemoveHook,
 
     @EnumValue("Rotate AccessKey")
@@ -428,7 +425,6 @@
 
     @EnumValue("Create And Rotate Access Key")
     CreateAndRotateAccessKey;
->>>>>>> a5893cba
   }
 
   // An auto incrementing, user-friendly ID for the audit entry.
