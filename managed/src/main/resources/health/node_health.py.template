#!/bin/sh
# -*- mode: Python -*-

# Licensed to the Apache Software Foundation (ASF) under one
# or more contributor license agreements.  See the NOTICE file
# distributed with this work for additional information
# regarding copyright ownership.  The ASF licenses this file
# to you under the Apache License, Version 2.0 (the
# "License"); you may not use this file except in compliance
# with the License.  You may obtain a copy of the License at
#
#     http://www.apache.org/licenses/LICENSE-2.0
#
# Unless required by applicable law or agreed to in writing, software
# distributed under the License is distributed on an "AS IS" BASIS,
# WITHOUT WARRANTIES OR CONDITIONS OF ANY KIND, either express or implied.
# See the License for the specific language governing permissions and
# limitations under the License.

""":"
# bash code here; finds a suitable python interpreter and execs this file.
# this implementation of cqlsh is compatible with both Python 3 and Python 2.7.
# prefer unqualified "python" if suitable:
python -c 'import sys; sys.exit(not (0x020700b0 < sys.hexversion))' 2>/dev/null \
    && exec python "$0" "$@"
for pyver in 3 2.7; do
    which python$pyver > /dev/null 2>&1 && exec python$pyver "$0" "$@"
done
echo "No appropriate python interpreter found." >&2
exit 1
":"""

import argparse
import json
import logging
import os
import re
import subprocess
import sys
import time

try:
    from builtins import RuntimeError
except Exception as e:
    from exceptions import RuntimeError
from datetime import datetime, timedelta

NODE_INFO = '{{NODE_INFO}}'

MASTER = "yb-master"
TSERVER = "yb-tserver"
POSTMASTER = "yb-postmaster"
POSTGRES = "postgres"

ALERT_ENHANCEMENTS_RELEASE_BUILD = "2.6.0.0-b0"
RELEASE_BUILD_PATTERN = "(\\d+)\\.(\\d+)\\.(\\d+)\\.(\\d+)[-](.+)"
<<<<<<< HEAD
=======
BUILD_NUMBER_PATTERN = "b(\\d+).*"
>>>>>>> a5893cba

K8S_CERTS_PATH = "/opt/certs/yugabyte/"
K8S_CERT_FILE_PATH = os.path.join(K8S_CERTS_PATH, "ca.crt")

K8S_CLIENT_CERTS_PATH = "/root/.yugabytedb/"
K8S_CLIENT_CA_CERT_FILE_PATH = os.path.join(K8S_CLIENT_CERTS_PATH, "root.crt")
K8S_CLIENT_CERT_FILE_PATH = os.path.join(K8S_CLIENT_CERTS_PATH, "yugabytedb.crt")

RECENT_FAILURE_THRESHOLD_SEC = 8 * 60
FATAL_TIME_THRESHOLD_MINUTES = 12
DISK_UTILIZATION_THRESHOLD_PCT = 80
FD_THRESHOLD_PCT = 50
SSH_TIMEOUT_SEC = 10
CMD_TIMEOUT_SEC = 20
MAX_THREADS = 10

MAX_TRIES = 2

DEFAULT_SSL_VERSION = "TLSv1_2"
SSL_PROTOCOL_TO_SSL_VERSION = {
    "ssl2": "SSLv23",
    "ssl3": "SSLv23",
    "tls10": "TLSv1",
    "tls11": "TLSv1_1",
    "tls12": "TLSv1_2"
}


class MetricDefinition:
    def __init__(self, name, help, unit="",):
        self.name = name
        self.help = help
        self.unit = unit


# Metrics, initially collected by health check on the platform side.
# Leaving metric names as is for backward compatibility.
HEALTH_CHECK_MASTER_BOOT_TIME_SEC = MetricDefinition(
    "ybp_health_check_master_boot_time_sec",
    "Master process boot time in seconds from epoch",
    "sec")
HEALTH_CHECK_TSERVER_BOOT_TIME_SEC = MetricDefinition(
    "ybp_health_check_tserver_boot_time_sec",
    "TServer process boot time in seconds from epoch",
    "sec")
HEALTH_CHECK_POSTMASTER_BOOT_TIME_SEC = MetricDefinition(
    "ybp_health_check_postmaster_boot_time_sec",
    "Primary postgres process boot time in seconds from epoch",
    "sec")
HEALTH_CHECK_NODE_MASTER_FATAL_LOGS = MetricDefinition(
    "ybp_health_check_node_master_fatal_logs",
    "Master process recent fatal logs")
HEALTH_CHECK_NODE_MASTER_ERROR_LOGS = MetricDefinition(
    "ybp_health_check_node_master_error_logs",
    "Master process recent error logs")
HEALTH_CHECK_NODE_TSERVER_FATAL_LOGS = MetricDefinition(
    "ybp_health_check_node_tserver_fatal_logs",
    "TServer process recent fatal logs")
HEALTH_CHECK_NODE_TSERVER_ERROR_LOGS = MetricDefinition(
    "ybp_health_check_node_tserver_error_logs",
    "TServer process recent error logs")
HEALTH_CHECK_N2N_CA_CERT_VALIDITY_DAYS = MetricDefinition(
    "ybp_health_check_n2n_ca_cert_validity_days",
    "Remaining Node to Node CA certificate validity days",
    "days")
HEALTH_CHECK_N2N_CERT_VALIDITY_DAYS = MetricDefinition(
    "ybp_health_check_n2n_cert_validity_days",
    "Remaining Node to Node certificate validity days",
    "days")
HEALTH_CHECK_C2N_CA_CERT_VALIDITY_DAYS = MetricDefinition(
    "ybp_health_check_c2n_ca_cert_validity_days",
    "Remaining Client to Node CA certificate validity days",
    "days")
HEALTH_CHECK_C2N_CERT_VALIDITY_DAYS = MetricDefinition(
    "ybp_health_check_c2n_cert_validity_days",
    "Remaining Client to Node certificate validity days",
    "days")
HEALTH_CHECK_CLIENT_CA_CERT_VALIDITY_DAYS = MetricDefinition(
    "ybp_health_check_client_ca_cert_validity_days",
    "Remaining Client CA certificate validity days",
    "days")
HEALTH_CHECK_CLIENT_CERT_VALIDITY_DAYS = MetricDefinition(
    "ybp_health_check_client_cert_validity_days",
    "Remaining Client certificate validity days",
    "days")
HEALTH_CHECK_USED_FD_PCT = MetricDefinition(
    "ybp_health_check_used_fd_pct",
    "Percentage of used on the node file descriptors")

# Metrics, initially collected by collect_metrics.sh script.
# Add new metrics here.
YB_NODE_CUSTOM_NODE_METRICS = MetricDefinition(
    "yb_node_custom_node_metrics",
    "Custom node metrics collection status")
YB_NODE_BOOT_TIME = MetricDefinition(
    "yb_node_boot_time",
    "Process boot time in seconds from epoch")
YB_NODE_POSTGRES_WORKER_COUNT = MetricDefinition(
    "yb_node_postgres_worker_count",
    "Count of postgres worker processes")
YB_NODE_OOM_KILLS_10MIN = MetricDefinition(
    "yb_node_oom_kills_10min",
    "Count of oom kills during last 10 minutes")
YB_NODE_POSTGRES_RSS = MetricDefinition(
    "yb_node_postgres_rss",
    "Total RSS of all processes of particular type")
YB_NODE_IS_MASTER_LEADER = MetricDefinition(
    "yb_node_is_master_leader",
    "Master leadership status")
YB_NODE_YSQL_CONNECTIONS_COUNT = MetricDefinition(
    "yb_node_ysql_connections_count",
    "YSQL connections count")
YB_NODE_YSQL_CONNECT = MetricDefinition(
    "yb_node_ysql_connect",
    "Status of test ysql connection")
YB_NODE_YSQL_WRITE_READ = MetricDefinition(
    "yb_node_ysql_write_read",
    "Status of test ysql write and read operation")
YB_NODE_LEADERLESS_TABLET_COUNT = MetricDefinition(
    "yb_node_leaderless_tablet_count",
    "Leaderless tablets count")
YB_NODE_UNDERREPLICATED_TABLET_COUNT = MetricDefinition(
    "yb_node_underreplicated_tablet_count",
    "Underreplicated tablets count")

###################################################################################################
# Reporting
###################################################################################################


def generate_ts():
    return local_time().strftime('%Y-%m-%d %H:%M:%S')


class EntryType:
    NAME = "name"
    HELP = "help"
    UNIT = "unit"
    VALUE = "value"
    VALUES = "values"
    LABELS = "labels"
    NODE = "node"
    NODE_NAME = "node_name"
    TIMESTAMP = "timestamp"
    MESSAGE = "message"
    DETAILS = "details"
    METRICS = "metrics"
    METRICS_ONLY = "metrics_only"
    HAS_ERROR = "has_error"
    HAS_WARNING = "has_warning"
    PROCESS = "process"


class Label:
    def __init__(self, name, value):
        self.name = name
        self.value = value

    def to_prom_format(self):
        return "{}=\"{}\"".format(self.name, self.value)

    def as_json(self):
        return {
            EntryType.NAME: self.name,
            EntryType.VALUE: self.value,
        }


class MetricValue:
    def __init__(self, value, labels):
        self.value = value
        self.labels = labels

    def add_label(self, name, value):
        self.labels.append(Label(name, value))
        return self

    def to_prom_format(self):
        labels_str = list(map(Label.to_prom_format, self.labels))
        labels_output = ""
        if len(labels_str) > 0:
            labels_output = "{" + ",".join(labels_str) + "}"
        return "{} {}".format(labels_output, self.value)

    def as_json(self):
        j = {
            EntryType.VALUE: self.value
        }
        if self.labels:
            j[EntryType.LABELS] = [label.as_json() for label in self.labels]
        return j


class Metric:

    def __init__(self, name, help, unit):
        self.name = name
        self.help = help
        self.unit = unit
        self.values = []

    @classmethod
    def from_definition(self, definition):
        return Metric(definition.name, definition.help, definition.unit)

    def add_value(self, value, labels = None):
        new_labels = [] if labels is None else labels
        self.values.append(MetricValue(value, new_labels))
        return self

    def to_prom_format(self):
        output = "# HELP {} {}\n".format(self.name, self.help)
        output += "# TYPE {} gauge\n".format(self.name)
        for value in self.values:
            output += "{}{}\n".format(self.name, value.to_prom_format())
        return output

    def as_json(self):
        j = {
            EntryType.NAME: self.name,
            EntryType.HELP: self.help,
            EntryType.UNIT: self.unit
        }
        if self.values:
            j[EntryType.VALUES] = [value.as_json() for value in self.values]
        return j


class Entry:
    def __init__(self, message, node, process=None, node_name=None, metrics_only=False):
        self.timestamp = generate_ts()
        self.message = message
        self.node = node
        self.node_name = node_name
        self.process = process
        self.metrics_only = metrics_only
        self.health_check = True
        # To be filled in.
        self.details = None
        self.metrics = None
        self.has_error = None
        self.has_warning = None
        self.ignore_result = False

    def fill_and_return_entry(self, details, has_error=False, metrics=None):
        self.details = details
        self.has_error = has_error
        self.has_warning = False
        self.metrics = metrics
        return self

    def ignore_check(self):
        self.has_error = False
        self.has_warning = False
        self.ignore_result = True
        return self

    def fill_and_return_warning_entry(self, details):
        self.details = details
        self.has_error = False
        self.has_warning = True
        return self

    def as_json(self):
        j = {
            EntryType.NODE: self.node,
            EntryType.NODE_NAME: self.node_name or "",
            EntryType.TIMESTAMP: self.timestamp,
            EntryType.MESSAGE: self.message,
            EntryType.DETAILS: self.details,
            EntryType.HAS_ERROR: self.has_error,
            EntryType.HAS_WARNING: self.has_warning,
            EntryType.METRICS_ONLY: self.metrics_only
        }
        if self.metrics:
            j[EntryType.METRICS] = [metric.as_json() for metric in self.metrics]
        if self.process:
            j[EntryType.PROCESS] = self.process
        return j


class Report:
    def __init__(self):
        self.entries = []
        self.start_ts = generate_ts()

        logging.info("Script started at {}".format(self.start_ts))

    def add_entry(self, entry):
        self.entries.append(entry)

    def has_errors_or_warnings(self):
        return True in [e.has_error or e.has_warning for e in self.entries]

    def write_to_file(self, log_file):
        if log_file is None:
            logging.info("Not writing report to a file.")
            return

        # Write to the log file.
        file = open(log_file, 'w+')
        file.write(str(self))
        file.close()

    def write_to_metrics_file(self, file):
        if file is None:
            logging.info("Not writing metrics to a file.")
            return

        # Write to the log file.
        file = open(file, 'w+')
        file.write(self.to_prom_format())
        file.close()

    def add_common_label(self, name, value):
        for entry in self.entries:
            if not entry.metrics:
                continue
            for metric in entry.metrics:
                for metric_value in metric.values:
                    metric_value.add_label(name, value)

    def to_prom_format(self):
        grouped_metrics = {}
        for entry in self.entries:
            if not entry.metrics:
                continue
            for metric in entry.metrics:
                if metric.name not in grouped_metrics:
                    grouped_metric = Metric(metric.name, metric.help, metric.unit)
                    grouped_metrics[metric.name] = grouped_metric
                grouped_metric = grouped_metrics[metric.name]
                for value in metric.values:
                    grouped_metric.values.append(value)

        metrics_output = ''
        for metric_name in grouped_metrics:
            metrics_output += grouped_metrics[metric_name].to_prom_format()

        return metrics_output

    def write_to_stderr(self):
        if self.has_errors_or_warnings():
            logging.info(str(self))

    def as_json(self):
        j = {
            "timestamp": self.start_ts,
            "data": [entry.as_json() for entry in self.entries]
        }
        return json.dumps(j, indent=2)

    def __str__(self):
        return self.as_json()


###################################################################################################
# Checking
###################################################################################################
def check_output(cmd, env, success_statuses=[0]):
    try:
        output = subprocess.check_output(
            cmd, shell=True, stderr=subprocess.STDOUT, env=env)
        return str(output.decode('utf-8').encode("ascii", "ignore").decode("ascii"))
    except subprocess.CalledProcessError as ex:
        output = ex.output.decode('utf-8').encode("ascii", "ignore").decode("ascii")
        if ex.returncode in success_statuses:
            # Some commands, like grep, can return error statuses even under normal operation
            return str(output)
        return 'Error executing command {}: {}'.format(cmd, output)
    except subprocess.TimeoutExpired:
        return 'Error: timed out executing command {} for {} seconds'.format(
            cmd, CMD_TIMEOUT_SEC)


def wrap_command(command_str):
    return "timeout {} bash -c 'set -o pipefail; {}'".format(CMD_TIMEOUT_SEC, command_str)


def has_errors(str):
    return str is not None and str.startswith('Error')


def get_process_name(process):
    return process.strip("yb-")


def get_rss_from_statm(statm):
    processes_stats = statm.split('\n')
    total_rss = 0
    for process_stats in processes_stats:
        stats = process_stats.split(' ')
        if len(stats) < 3:
            continue
        process_rss = stats[2]
        if not process_rss.isdigit():
            continue
        total_rss += int(process_rss)
    return total_rss


class NodeChecker():

    def __init__(self, node, node_name, master_index, tserver_index, is_k8s,
                 yb_home_dir, start_time_ms, ysql_port, ycql_port, redis_port,
                 enable_tls_client, root_and_client_root_ca_same, ssl_protocol, enable_ysql,
                 enable_ysql_auth, master_http_port, tserver_http_port, ysql_server_http_port,
                 node_version):
        self.node = node
        self.node_name = node_name
        self.master_index = master_index
        self.tserver_index = tserver_index
        self.start_time_ms = start_time_ms
        self.yb_home_dir = yb_home_dir
        self.enable_tls_client = enable_tls_client
        self.root_and_client_root_ca_same = root_and_client_root_ca_same
        self.ssl_protocol = ssl_protocol
        self.is_k8s = is_k8s
        self.ysql_port = ysql_port
        self.ycql_port = ycql_port
        self.redis_port = redis_port
        self.enable_ysql = enable_ysql
        self.enable_ysql_auth = enable_ysql_auth
        self.master_http_port = master_http_port
        self.tserver_http_port = tserver_http_port
        self.ysql_server_http_port = ysql_server_http_port
        self.node_version = node_version
        self.additional_info = {}

    def _new_entry(self, message, process=None):
        return Entry(message, self.node, process, self.node_name)

    def _new_metric_entry(self, message, process=None):
        return Entry(message, self.node, process, self.node_name, True)

    def _check_output(self, cmd, success_statuses=[0]):
        command = wrap_command(cmd)
        env_conf = os.environ.copy()

        output = check_output(command, env_conf, success_statuses).strip()

        return output

    def get_disk_utilization(self):
        cmd = 'df -hl -x squashfs -x overlay 2>/dev/null'
        return self._check_output(cmd)

    def check_disk_utilization(self):
        logging.info("Checking disk utilization on node {}".format(self.node))
        e = self._new_entry("Disk utilization")
        found_error = False
        output = self.get_disk_utilization()
        msgs = []
        if has_errors(output):
            return e.fill_and_return_entry([output], has_error=True)

        # Do not process the headers.
        lines = output.split('\n')
        if len(lines) < 2:
            return e.fill_and_return_entry([output], has_error=True)

        found_header = False
        for line in lines:
            msgs.append(line)
            if not line:
                continue
            if line.startswith("Filesystem"):
                found_header = True
                continue
            if not found_header:
                continue
            percentage = line.split()[4][:-1]
            if int(percentage) > DISK_UTILIZATION_THRESHOLD_PCT:
                found_error = True

        if not found_header:
            return e.fill_and_return_entry([output], has_error=True)

        return e.fill_and_return_entry(msgs, has_error=found_error)

    def get_certificate_expiration_date(self, cert_path):
        cmd = 'if [ -f {} ]; then openssl x509 -enddate -noout -in {} 2>/dev/null;' \
                     ' else echo \"File not found\"; fi;'.format(cert_path, cert_path)
        return self._check_output(cmd)

    def check_certificate_expiration(self, cert_name, cert_path, metric_definition,
                                     fail_if_not_found=True):
        logging.info("Checking {} certificate on node {}".format(cert_name, self.node))
        e = self._new_entry(cert_name + " Cert Expiry Days")
        ssl_installed = self.additional_info.get("ssl_installed:" + self.node)
        if ssl_installed is not None and not ssl_installed:
            return e.fill_and_return_warning_entry(["OpenSSL is not installed, skipped"])

        output = self.get_certificate_expiration_date(cert_path)
        if has_errors(output):
            return e.fill_and_return_entry([output], has_error=True)

        if output == 'File not found':
            if fail_if_not_found:
                return e.fill_and_return_entry(
                    ["Certificate file {} not found".format(cert_path)], has_error=True)
            else:
                return e.ignore_check()

        try:
            ssl_date_fmt = r'%b %d %H:%M:%S %Y %Z'
            date = output.replace('notAfter=', '')
            expiry_date = datetime.strptime(date, ssl_date_fmt)
        except Exception as ex:
            message = str(ex)
            return e.fill_and_return_entry([message], has_error=True)

        delta = expiry_date - datetime.now()
        days_till_expiry = delta.days
        metric = Metric.from_definition(metric_definition).add_value(days_till_expiry)
        if days_till_expiry == 0:
            return e.fill_and_return_entry(
                ['{} certificate expires today'.format(cert_name)],
                has_error=True,
                metrics=[metric])
        if days_till_expiry < 0:
            return e.fill_and_return_entry(
                ['{} certificate expired {} day(s) ago'.format(cert_name, -days_till_expiry)],
                has_error=True,
                metrics=[metric])
        return e.fill_and_return_entry(
            ['{} days'.format(days_till_expiry)],
            has_error=False,
            metrics=[metric])

    def get_node_to_node_ca_certificate_path(self):
        if self.is_k8s:
            return K8S_CERT_FILE_PATH

        return os.path.join(self.yb_home_dir, "yugabyte-tls-config/ca.crt")

    def get_node_to_node_certificate_path(self):
        if self.is_k8s:
            return os.path.join(K8S_CERTS_PATH, "node.{}.crt".format(self.node))

        return os.path.join(self.yb_home_dir,
                            "yugabyte-tls-config/node.{}.crt".format(self.node))

    def get_client_to_node_ca_certificate_path(self):
        if self.root_and_client_root_ca_same:
            return self.get_node_to_node_ca_certificate_path()
        # Our helm chart do not support separate c2n certificate right now -
        # hence no special logic for k8s

        return os.path.join(self.yb_home_dir, "yugabyte-client-tls-config/ca.crt")

    def get_client_to_node_certificate_path(self):
        if self.root_and_client_root_ca_same:
            return self.get_node_to_node_certificate_path()
        # Our helm chart do not support separate c2n certificate right now -
        # hence no special logic for k8s

        return os.path.join(
            self.yb_home_dir, "yugabyte-client-tls-config/node.{}.crt".format(self.node))

    def get_client_ca_certificate_path(self):
        if self.is_k8s:
            return K8S_CLIENT_CA_CERT_FILE_PATH

        return os.path.join(self.yb_home_dir, ".yugabytedb/root.crt")

    def get_client_certificate_path(self):
        if self.is_k8s:
            return K8S_CLIENT_CERT_FILE_PATH

        return os.path.join(self.yb_home_dir, ".yugabytedb/yugabytedb.crt")

    def check_node_to_node_ca_certificate_expiration(self):
        return self.check_certificate_expiration("Node To Node CA",
                                                 self.get_node_to_node_ca_certificate_path(),
                                                 HEALTH_CHECK_N2N_CA_CERT_VALIDITY_DAYS
                                                 )

    def check_node_to_node_certificate_expiration(self):
        return self.check_certificate_expiration("Node To Node",
                                                 self.get_node_to_node_certificate_path(),
                                                 HEALTH_CHECK_N2N_CERT_VALIDITY_DAYS
                                                 )

    def check_client_to_node_ca_certificate_expiration(self):
        return self.check_certificate_expiration("Client To Node CA",
                                                 self.get_client_to_node_ca_certificate_path(),
                                                 HEALTH_CHECK_C2N_CA_CERT_VALIDITY_DAYS
                                                 )

    def check_client_to_node_certificate_expiration(self):
        return self.check_certificate_expiration("Client To Node",
                                                 self.get_client_to_node_certificate_path(),
                                                 HEALTH_CHECK_C2N_CERT_VALIDITY_DAYS
                                                 )

    def check_client_ca_certificate_expiration(self):
        return self.check_certificate_expiration("Client CA",
                                                 self.get_client_ca_certificate_path(),
                                                 HEALTH_CHECK_CLIENT_CA_CERT_VALIDITY_DAYS,
                                                 False
                                                 )

    def check_client_certificate_expiration(self):
        return self.check_certificate_expiration("Client",
                                                 self.get_client_certificate_path(),
                                                 HEALTH_CHECK_CLIENT_CERT_VALIDITY_DAYS,
                                                 False
                                                 )

    def http_request(self, endpoint, output_status=False):
        if output_status:
            cmd = 'curl -s -o /dev/null --head -w "%{{http_code}}" {}'.format(endpoint)
        else:
            cmd = 'curl -s {}'.format(endpoint)

        return self._check_output(cmd).strip()

    def check_yb_version(self, ip_address, process, port, expected):
        logging.info("Checking YB Version on node {} process {}".format(self.node, process))
        e = self._new_entry("YB Version", process)

        response = self.http_request('http://{}:{}/api/v1/version'.format(ip_address, port))
        if not response:
            return e.fill_and_return_entry(['HTTP endpoint is not running'], has_error=True)

        try:
            json_version = json.loads(response)
            release_build = json_version["version_number"] + "-b" + json_version["build_number"]
        except Exception as ex:
            message = str(ex)
            return e.fill_and_return_entry([message], has_error=True)

        try:
            matched = is_equal_release_build(release_build, expected)
        except RuntimeError as re:
            return e.fill_and_return_entry(
                ['Failed to parse node ({}) or expected ({}) build number: {}'.
                 format(expected, release_build, str(re))],
                has_error=True)
        if not matched:
            return e.fill_and_return_entry(
                ['Version from platform metadata {}, version reported by instance process {}'.
                 format(expected, release_build)],
                has_error=True)
        return e.fill_and_return_entry([release_build])

    def check_master_yb_version(self, process):
        return self.check_yb_version(
            self.node, process, self.master_http_port, self.node_version)

    def check_tserver_yb_version(self, process):
        return self.check_yb_version(
            self.node, process, self.tserver_http_port, self.node_version)

    def check_logs_find_output(self, output):
        log_tuples = []
        if output:
            for line in output.strip().split('\n'):
                splits = line.strip().split()
                # In case of errors, we might get other outputs from the find command, such as
                # the stderr output. In that case, best we can do is validate it has 2
                # components and first one is an epoch with fraction...
                if len(splits) != 2:
                    continue
                epoch, filename = splits
                epoch = epoch.split('.')[0]
                if not epoch.isdigit():
                    continue
                log_tuples.append((epoch, filename,
                                   seconds_to_human_readable_time(int(time.time() - int(epoch)))))

        sorted_logs = sorted(log_tuples, key=lambda log: log[0], reverse=True)
        return list(map(lambda log: '{} ({} old)'.format(log[1], log[2]), sorted_logs))

    def check_for_error_logs(self, process):
        logging.info("Checking for error logs on node {}".format(self.node))
        e = self._new_entry("Fatal log files", process)
        logs = []
        process_name = get_process_name(process)
        search_dir = os.path.join(self.yb_home_dir, "{}/logs/").format(process_name)

        metrics = []
        for log_severity in ["FATAL", "ERROR"]:
            cmd = 'find {} {} -name "*{}*" -type f -printf "%T@ %p\\n"'.format(
                search_dir,
                '-mmin -{}'.format(FATAL_TIME_THRESHOLD_MINUTES),
                log_severity)
            output = self._check_output(cmd)
            if has_errors(output):
                return e.fill_and_return_entry([output], has_error=True)

            log_files = self.check_logs_find_output(output)

            # For now only show error on fatal logs - until error logs are cleaned up enough
            if log_severity == "FATAL":
                logs.extend(log_files)

            has_logs = len(logs) > 0

            if log_severity == "FATAL":
                if process == MASTER:
                    metric_definition = HEALTH_CHECK_NODE_MASTER_FATAL_LOGS
                else:
                    metric_definition = HEALTH_CHECK_NODE_TSERVER_FATAL_LOGS
            else:
                if process == MASTER:
                    metric_definition = HEALTH_CHECK_NODE_MASTER_ERROR_LOGS
                else:
                    metric_definition = HEALTH_CHECK_NODE_TSERVER_ERROR_LOGS

            metrics.append(Metric.from_definition(metric_definition)
                           .add_value(0 if has_logs else 1))

        return e.fill_and_return_entry(logs, has_error=len(logs) > 0, metrics=metrics)

    def check_for_core_files(self):
        logging.info("Checking for core files on node {}".format(self.node))
        e = self._new_entry("Core files")
        yb_cores_dir = os.path.join(self.yb_home_dir, "cores/")
        cmd = 'if [ -d {} ]; then find {} {} -name "core_*"; fi'.format(
            yb_cores_dir, yb_cores_dir,
            '-mmin -{}'.format(FATAL_TIME_THRESHOLD_MINUTES))
        output = self._check_output(cmd)
        if has_errors(output):
            return e.fill_and_return_entry([output], has_error=True)

        files = []
        if output.strip():
            files = output.strip().split('\n')
        return e.fill_and_return_entry(files, has_error=len(files) > 0)

    def get_process_pid_by_parent_pid_and_name(self, process_name, parent_pid):
        cmd = "ps --no-headers --ppid {} -o pid= -o comm= ".format(parent_pid)
        child_processes = self._check_output(cmd).split('\n')
        for child_process in child_processes:
            if process_name in child_process:
                pid = child_process.strip(process_name).strip()
                if pid.isdigit():
                    return pid

        return None

    def get_process_pid_by_name(self, process_name):
        if process_name == POSTMASTER:
            tserver_pid = self.get_process_pid_by_name(TSERVER)
            if tserver_pid is None:
                return None

            return self.get_process_pid_by_parent_pid_and_name(POSTGRES, tserver_pid)

        cmd = "ps --no-headers -C {} -o pid=".format(process_name)
        pid = self._check_output(cmd).strip()
        if pid.isdigit():
            return pid
        return None

    def get_uptime_for_process(self, process_name):
        pid = self.get_process_pid_by_name(process_name)
        if pid is None:
            return None
        cmd = "ps --pid {} -o etimes=".format(pid)
        return self._check_output(cmd).strip()

    def get_boot_time_for_process(self, process_name):
        pid = self.get_process_pid_by_name(process_name)
        if pid is None:
            return None
        cmd = "date +%s -d \"$(ps --pid {} -o lstart=)\"".format(pid)
        return self._check_output(cmd).strip()

    def get_command_for_process(self, process):
        cmd = "ps -C {} -o args=".format(process)
        return self._check_output(cmd, [0, 1]).strip()

    def get_uptime_in_dhms(self, uptime):
        dtime = timedelta(seconds=int(uptime))
        d = {"days": dtime.days}
        d["hours"], rem = divmod(dtime.seconds, 3600)
        d["minutes"], d["seconds"] = divmod(rem, 60)
        return "{days} days {hours} hours {minutes} minutes {seconds} seconds".format(**d)

    def check_uptime_for_process(self, process):
        logging.info("Checking uptime for {} process {}".format(self.node, process))
        if process in [MASTER, TSERVER]:
            e = self._new_entry("Uptime", process)
        else:
            e = self._new_metric_entry("Uptime", process)
        uptime = self.get_uptime_for_process(process)
        if has_errors(uptime):
            return e.fill_and_return_entry([uptime], has_error=True)

        boot_time = self.get_boot_time_for_process(process)
        if has_errors(boot_time):
            return e.fill_and_return_entry([boot_time], has_error=True)

        if uptime is None or not uptime:
            return e.fill_and_return_entry(['Process is not running'], has_error=True)
        elif uptime.isdigit():
            if process == MASTER:
                hc_metric_definition = HEALTH_CHECK_MASTER_BOOT_TIME_SEC
            elif process == TSERVER:
                hc_metric_definition = HEALTH_CHECK_TSERVER_BOOT_TIME_SEC
            else:
                hc_metric_definition = HEALTH_CHECK_POSTMASTER_BOOT_TIME_SEC

            hc_metric = Metric.from_definition(hc_metric_definition).add_value(boot_time)
            process_name = get_process_name(process)
            node_metric = Metric.from_definition(YB_NODE_BOOT_TIME)\
                .add_value(boot_time, [Label("process", process_name)])
            metrics = [hc_metric, node_metric]
            # To prevent emails right after the universe creation or restart, we pass in a
            # potential start time. If the reported uptime is in our threshold, but so is the
            # time since the last operation, then we do not report this as an error.
            recent_operation = self.start_time_ms and \
                (int(time.time()) - self.start_time_ms / 1000 <= RECENT_FAILURE_THRESHOLD_SEC)
            # Server went down recently.
            if int(uptime) <= RECENT_FAILURE_THRESHOLD_SEC and not recent_operation:
                return e.fill_and_return_entry(['Uptime: {} seconds ({})'.format(
                    uptime, self.get_uptime_in_dhms(uptime))], has_error=True, metrics=metrics)
            else:
                return e.fill_and_return_entry(['Uptime: {} seconds ({})'.format(
                    uptime, self.get_uptime_in_dhms(uptime))], has_error=False, metrics=metrics)
        else:
            return e.fill_and_return_entry(['Invalid uptime {}'.format(uptime)], has_error=True)

    def check_postgres_worker_count(self):
        logging.info("Checking postgres workers count on node {}".format(self.node))
        e = self._new_metric_entry("Postgres workers")
        postmaster_pid = self.get_process_pid_by_name(POSTMASTER)
        if postmaster_pid is None:
            e.fill_and_return_entry("Postmaster is not running", has_error=True)

        cmd = "ps --no-headers --ppid {} -o pid= -o comm=".format(postmaster_pid)
        child_processes = self._check_output(cmd).split()
        workers = 0
        for child_process in child_processes:
            if POSTGRES in child_process:
                workers += 1

        metric = Metric.from_definition(YB_NODE_POSTGRES_WORKER_COUNT).add_value(workers)
        return e.fill_and_return_entry([str(workers)], has_error=False, metrics=[metric])

    def check_oom_kills(self):
        logging.info("Checking OOM kills on node {}".format(self.node))
        e = self._new_metric_entry("OOM kills last 10 minutes")
        cmd = "sudo -n journalctl -k --since \"10min ago\" | grep \"invoked oom-killer\" | wc -l"
        oom_kills = self._check_output(cmd, [0, 1]).strip()
        if oom_kills.isdigit():
            metric = Metric.from_definition(YB_NODE_OOM_KILLS_10MIN).add_value(oom_kills)
            return e.fill_and_return_entry([oom_kills], has_error=False, metrics=[metric])

        return e.fill_and_return_entry(['Wrong OOM kills count {}'.format(oom_kills)],
                                       has_error=True)

    def check_postmaster_rss(self):
        logging.info("Checking postmaster RSS on node {}".format(self.node))
        e = self._new_metric_entry("Postmaster rss")
        postmaster_pid = self.get_process_pid_by_name(POSTMASTER)
        if postmaster_pid is None:
            e.fill_and_return_entry("Postmaster is not running", has_error=True)

        cmd = 'cat /proc/{}/statm'.format(postmaster_pid)
        statm = self._check_output(cmd).strip()

        rss = get_rss_from_statm(statm)
        metric = Metric.from_definition(YB_NODE_POSTGRES_RSS)\
            .add_value(rss, [Label("process", "postmaster")])
        return e.fill_and_return_entry([rss], has_error=False, metrics=[metric])

    def check_postgres_workers_rss(self):
        logging.info("Checking postgres workers RSS on node {}".format(self.node))
        e = self._new_metric_entry("Postgres workers rss")
        postmaster_pid = self.get_process_pid_by_name(POSTMASTER)
        if postmaster_pid is None:
            e.fill_and_return_entry("Postmaster is not running", has_error=True)

        cmd = 'ps --no-headers --ppid {} -o pid= | xargs -I {{}} cat /proc/{{}}/statm'\
            .format(postmaster_pid)
        statm = self._check_output(cmd).strip()

        rss = get_rss_from_statm(statm)
        metric = Metric.from_definition(YB_NODE_POSTGRES_RSS)\
            .add_value(rss, [Label("process", "workers")])
        return e.fill_and_return_entry([rss], has_error=False, metrics=[metric])

    def check_ysql_connections_count(self):
        logging.info("Checking ysql connections count on node {}".format(self.node))
        e = self._new_metric_entry("YSQL connections")
        ysql_http_endpoint = 'http://{}:{}/rpcz'.format(self.node, self.ysql_server_http_port)
        response = self.http_request(ysql_http_endpoint)
        if not response:
            return e.fill_and_return_entry(['TServer HTTP endpoint is not running'], has_error=True)
        client_backends = 0
        try:
            response_json = json.loads(response)
            if "connections" not in response_json:
                return e.fill_and_return_entry(['Unexpected response received from TServer'],
                                               has_error=True)
            for connection in response_json["connections"]:
                if connection["backend_type"] == "client backend":
                    client_backends += 1
        except Exception as ex:
            message = str(ex)
            return e.fill_and_return_entry([message], has_error=True)

        metric = Metric.from_definition(YB_NODE_YSQL_CONNECTIONS_COUNT)\
            .add_value(client_backends)
        return e.fill_and_return_entry([int(client_backends)], has_error=False, metrics=[metric])

    def check_tablets(self, entry, endpoint, tablets_field, count_metric):
        master_endpoint = 'http://{}:{}/api/v1/{}' \
            .format(self.node, self.master_http_port, endpoint)
        response = self.http_request(master_endpoint)
        if not response:
            return e.fill_and_return_entry(['Master HTTP endpoint is not running'], has_error=True)

        metric = Metric.from_definition(count_metric)
        total_tablets = 0
        try:
            response_json = json.loads(response)
            if tablets_field not in response_json:
                return entry.fill_and_return_entry(
                    ['Unexpected response received from Master'], has_error=True)
            for tablet in response_json[tablets_field]:
                total_tablets += 1
        except Exception as ex:
            message = str(ex)
            return entry.fill_and_return_entry([message], has_error=True)

        metric.add_value(total_tablets)
        return entry.fill_and_return_entry(
            [int(total_tablets)], has_error=False, metrics=[metric])

    def check_leaderless_tablets(self):
        logging.info("Checking leaderless tablest on node {}".format(self.node))
        e = self._new_metric_entry("Leaderless tablets")
        return self.check_tablets(e, "tablet-replication", "leaderless_tablets",
                                  YB_NODE_LEADERLESS_TABLET_COUNT)

    def check_underreplicated_tablets(self):
        logging.info("Checking under-replicated tablets on node {}".format(self.node))
        e = self._new_metric_entry("Underreplicated tablets")
        return self.check_tablets(e, "tablet-under-replication", "underreplicated_tablets",
                                  YB_NODE_UNDERREPLICATED_TABLET_COUNT)

    def check_node_metrics_collection(self):
        logging.info("Checking node exporter on node {}".format(self.node))
        e = self._new_metric_entry("Node exporter")
        output = self.get_command_for_process("node_exporter")
        if has_errors(output):
            return e.fill_and_return_entry([output], has_error=True)
        metric = Metric.from_definition(YB_NODE_CUSTOM_NODE_METRICS)
        running = ('node_exporter' in output)
        if not running:
            metric.add_value(0)
            return e.fill_and_return_entry(['Node exporter is not running'],
                                           has_error=False,
                                           metrics=[metric])
        metric.add_value(1 if ('--collector.textfile.directory=' in output) else 0)
        return e.fill_and_return_entry(['Node exporter is running'],
                                       has_error=False,
                                       metrics=[metric])

    def check_is_master_leader(self):
        logging.info("Checking master leader on node {}".format(self.node))
        e = self._new_metric_entry("Master Leader")
        master_endpoint = 'http://{}:{}/api/v1/is-leader'.format(self.node, self.master_http_port)
        status_code = self.http_request(master_endpoint, True)
        if status_code == '000':
            return e.fill_and_return_entry(['Master HTTP endpoint is not running'], has_error=True)

        is_leader = 1 if status_code == '200' else 0
        metric = Metric.from_definition(YB_NODE_IS_MASTER_LEADER).add_value(is_leader)
        return e.fill_and_return_entry(["False" if is_leader == 0 else "True"],
                                       has_error=False,
                                       metrics=[metric])

    def check_file_descriptors(self):
        logging.info("Checking for open file descriptors on node {}".format(self.node))
        e = self._new_entry("Opened file descriptors")

        cmd = "ulimit -n; cat /proc/sys/fs/file-max; \
               awk '\"'\"'{print $1}'\"'\"' /proc/sys/fs/file-nr"
        output = self._check_output(cmd)

        if has_errors(output):
            return e.fill_and_return_entry([output], has_error=True)

        counts = output.split('\n')

        if len(counts) != 3:
            return e.fill_and_return_entry(
                ['Error checking file descriptors: {}'.format(counts)], has_error=True)

        if not all(count.isdigit() for count in counts):
            return e.fill_and_return_entry(
                ['Received invalid counts: {}'.format(counts)], has_error=True)

        ulimit = int(counts[0])
        file_max = int(counts[1])
        open_fd = int(counts[2])
        max_fd = min(ulimit, file_max)
        used_fd_percentage = open_fd * 100 / max_fd
        metric = Metric.from_definition(HEALTH_CHECK_USED_FD_PCT).add_value(used_fd_percentage)
        if open_fd > max_fd * FD_THRESHOLD_PCT / 100.0:
            return e.fill_and_return_entry(
                ['Open file descriptors: {}. Max file descriptors: {}'.format(open_fd, max_fd)],
                has_error=True,
                metrics=[metric])

        return e.fill_and_return_entry([], has_error=False, metrics=[metric])

    def yb_tserver_dir(self):
        return os.path.join(self.yb_home_dir, "tserver")

    def check_cqlsh(self):
        logging.info("Checking cqlsh works for node {}".format(self.node))
        e = self._new_entry("Connectivity with cqlsh")

        cqlsh = '{}/bin/cqlsh'.format(self.yb_tserver_dir())
        cmd = '{} {} {} -e "SHOW HOST"'.format(cqlsh, self.node, self.ycql_port)
        if self.enable_tls_client:
            cert_file = self.get_client_to_node_ca_certificate_path()
            protocols = re.split('\\W+', self.ssl_protocol or "")
            ssl_version = DEFAULT_SSL_VERSION
            for protocol in protocols:
                cur_version = SSL_PROTOCOL_TO_SSL_VERSION.get(protocol)
                if cur_version is not None:
                    ssl_version = cur_version
                    break

            cmd = 'SSL_VERSION={} SSL_CERTFILE={} {} {}'.format(
                ssl_version, cert_file, cmd, '--ssl')

        output = self._check_output(cmd).strip()

        errors = []
        if not ('Connected to local cluster at {}:{}'
                .format(self.node, self.ycql_port) in output or
                "AuthenticationFailed('Remote end requires authentication.'" in output):
            errors = [output]
        return e.fill_and_return_entry(errors, has_error=len(errors) > 0)

    def check_redis_cli(self):
        logging.info("Checking redis cli works for node {}".format(self.node))
        e = self._new_entry("Connectivity with redis-cli")
        redis_cli = '{}/bin/redis-cli'.format(self.yb_tserver_dir())
        cmd = '{} -h {} -p {} ping'.format(redis_cli, self.node, self.redis_port)

        output = self._check_output(cmd).strip()

        errors = []
        if output not in ("PONG", "NOAUTH ping: Authentication required."):
            errors = [output]

        return e.fill_and_return_entry(errors, has_error=len(errors) > 0)

    def create_ysqlsh_command(self):
        ysqlsh = '{}/bin/ysqlsh'.format(self.yb_tserver_dir())
        port_args = "-p {}".format(self.ysql_port)
        host = self.node

        if self.enable_ysql_auth:
            # If YSQL-auth is enabled, we'll try connecting over the UNIX domain socket in the hopes
            # that we can circumvent md5 authentication (assumption made:
            # "local all yugabyte trust" is in the hba file)
            socket_fds_output = self._check_output("ls /tmp/.yb.*/.s.PGSQL.*").strip()
            socket_fds = socket_fds_output.split()
            if ("Error" not in socket_fds_output) and len(socket_fds):
                host = os.path.dirname(socket_fds[0])
                port_args = ""
            else:
                raise RuntimeError("Could not find local socket")

        ysqlsh_cmd = "{} {} -h {} {} -U yugabyte -d system_platform".format(
            'env sslmode="require"' if (self.enable_tls_client) else '', ysqlsh, host, port_args, )

        return ysqlsh_cmd

    def check_ysqlsh_connect(self):
        logging.info("Checking ysqlsh works for node {}".format(self.node))
        e = self._new_entry("Connectivity with ysqlsh")

        metric = Metric.from_definition(YB_NODE_YSQL_CONNECT)
        try:
            ysqlsh_cmd = self.create_ysqlsh_command()
        except RuntimeError as re:
            metric.add_value(0)
            return e.fill_and_return_entry([str(re)], has_error=True, metrics=[metric])

        cmd = "{} -c \"\\\\conninfo\"".format(ysqlsh_cmd)

        errors = []
        output = self._check_output(cmd).strip()
        if 'You are connected to database' not in output:
            errors = [output]
        is_error = len(errors) > 0
        metric.add_value(0 if is_error else 1)
        return e.fill_and_return_entry(errors, has_error=is_error, metrics=[metric])

    def check_ysqlsh_read_write(self):
        logging.info("Checking ysqlsh write and read works for node {}".format(self.node))
        e = self._new_metric_entry("Write and read through ysqlsh")
        metric = Metric.from_definition(YB_NODE_YSQL_WRITE_READ)

        tserver_pid = self.get_process_pid_by_name(TSERVER)
        if tserver_pid is None:
            return e.fill_and_return_entry(["TServer is not running on this node"], has_error=False)

        try:
            ysqlsh_cmd = self.create_ysqlsh_command()
        except RuntimeError as re:
            metric.add_value(0)
            return e.fill_and_return_entry([str(re)], has_error=True, metrics=[metric])

        key = str(self.tserver_index * 100 + 1)
        output = []
        for attempt in range(3):
            statement = "insert into write_read_test values ({}) on conflict do nothing; \
                         select from write_read_test where id = {}; \
                         delete from write_read_test where id = {};".format(key, key, key)
            cmd = "{} -c \"{}\"".format(ysqlsh_cmd, statement)
            output = self._check_output(cmd).strip()

            if 'relation "write_read_test" does not exist' in output:
                # Old system without read write table
                # It's metric-only check, hence we do set has_error=False to avoid retries
                return e.fill_and_return_entry(["Test table does not exist"], has_error=False)
            if 'DELETE 1' in output:
                metric.add_value(1)
                return e.fill_and_return_entry([], has_error=False, metrics=[metric])

        metric.add_value(0)
        # It's metric-only check, hence we do set has_error=False to avoid retries -
        # - as we retried in the check itself
        return e.fill_and_return_entry([output], has_error=False, metrics=[metric])

    def check_clock_skew(self):
        logging.info("Checking clock synchronization on node {}".format(self.node))
        e = self._new_entry("Clock synchronization")

        cmd = "timedatectl status"
        output = self._check_output(cmd).strip()

        clock_re = re.match(r'((.|\n)*)((NTP enabled: )|(NTP service: )|(Network time on: ))(.*)$',
                            output, re.MULTILINE)
        if clock_re:
            ntp_enabled_answer = clock_re.group(7).strip()
        elif "systemd-timesyncd.service active:" in output:  # Ignore this check, see PLAT-3373
            ntp_enabled_answer = "yes"
        else:
            return e.fill_and_return_entry(["Error getting NTP state - incorrect answer format: {}"
                                           .format(output)],
                                           has_error=True)

        errors = []

        if ntp_enabled_answer not in ("yes", "active"):
            if ntp_enabled_answer in ("no", "inactive"):
                errors.append("NTP disabled")
            else:
                errors.append("Error getting NTP state {}".format(ntp_enabled_answer))

        clock_re = re.match(r'((.|\n)*)(NTP service: )(.*)$', output, re.MULTILINE)
        if clock_re:
            ntp_service_answer = clock_re.group(4).strip()
            # Oracle8 NTP service: n/a not supported anymore
            if ntp_service_answer in ("n/a"):
                errors = []

        clock_re = re.match(r'((.|\n)*)((NTP synchronized: )|(System clock synchronized: ))(.*)$',
                            output, re.MULTILINE)
        if clock_re:
            ntp_synchronized_answer = clock_re.group(6).strip()
        else:
            return e.fill_and_return_entry([
                "Error getting NTP synchronization state - incorrect answer format"],
                has_error=True)

        if ntp_synchronized_answer != "yes":
            if ntp_synchronized_answer == "no":
                errors.append("NTP desynchronized")
            else:
                errors.append("Error getting NTP synchronization state {}"
                              .format(ntp_synchronized_answer))

        # Check if a time sync service is running. Stderr redirection is necessary since
        # "service does not exist" prints to stderr but should not error.
        cmd = ""
        for ntp_service in ["chronyd", "ntp", "ntpd", "systemd-timesyncd"]:
            cmd = cmd + "systemctl status " + ntp_service + " 2>&1; "
        output = self._check_output(cmd).strip()
        if "Active: active (running)" not in output:
            errors.append("NTP service not running")

        return e.fill_and_return_entry(errors, has_error=len(errors) > 0)

    def check_openssl_availability(self):
        cmd = "which openssl &>/dev/null; echo $?"
        output = self._check_output(cmd).rstrip()
        logging.info("OpenSSL installed state for node %s: %s",  self.node, output)

        return {"ssl_installed:" + self.node: (output == "0")
                if not has_errors(output) else None}


###################################################################################################
# Utility functions
###################################################################################################
def seconds_to_human_readable_time(seconds):
    m, s = divmod(seconds, 60)
    h, m = divmod(m, 60)
    d, h = divmod(h, 24)
    return ['{} days {:d}:{:02d}:{:02d}'.format(d, h, m, s)]


def local_time():
    return datetime.utcnow()


def parse_release_build(release_build):
    if not release_build:
        return None

    match = re.match(RELEASE_BUILD_PATTERN, release_build)
    if match is None:
        raise RuntimeError("Invalid release build format: {}".format(release_build))

    return match

def parse_build_number(build_number):
    if not build_number:
        return None

    return re.match(BUILD_NUMBER_PATTERN, build_number)

def is_equal_or_newer_release_build(current_release_build, threshold_release_build):
    parsed_current_release_build = parse_release_build(current_release_build)
    parsed_threshold_release_build = parse_release_build(threshold_release_build)
    if not parsed_current_release_build or not parsed_threshold_release_build:
        return False

    for i in range(1, 6):
        if i < 5:
            # release numbers
            c = int(parsed_current_release_build.group(i))
            t = int(parsed_threshold_release_build.group(i))
        else:
            # build name
            current_build = parsed_current_release_build.group(i)
            threshold_build = parsed_threshold_release_build.group(i)
<<<<<<< HEAD
            # In case build name starts with 'b' - it can be regular digit build
            if current_build[0] == 'b':
                current_build = current_build[1:]
            if threshold_build[0] == 'b':
                threshold_build = threshold_build[1:]
            # Threat PRE_RELEASE and dev builds as later than regular builds
            if not current_build.isdigit():
                # Both non-digit builds OR current build is non-digit
                return True
            if not threshold_build.isdigit():
                # Current is digit builds, while threshold build is non-digit
                return False
            # Regular builds
            c = int(current_build)
            t = int(threshold_build)
=======
            parsed_current_build_number = parse_build_number(current_build)
            parsed_threshold_build_number = parse_build_number(threshold_build)
            # Threat PRE_RELEASE and dev builds as later than regular builds
            if not parsed_current_build_number:
                # Both non-digit builds OR current build is non-digit
                return True
            if not parsed_threshold_build_number:
                # Current is digit builds, while threshold build is non-digit
                return False
            # Regular builds
            c = int(parsed_current_build_number.group(1))
            t = int(parsed_threshold_build_number.group(1))
>>>>>>> a5893cba
        if c < t:
            # If any component is behind, the whole release build is older.
            return False
        elif c > t:
            # If any component is ahead, the whole release build is newer.
            return True
    # If all components were equal, then release builds are compatible.
    return True


def is_equal_release_build(release_build1, release_build2):
    return (is_equal_or_newer_release_build(release_build1, release_build2) and
            is_equal_or_newer_release_build(release_build2, release_build1))


class CheckCoordinator:
    class PreCheckRunInfo:
        def __init__(self, instance, func_name):
            self.instance = instance
            self.func_name = func_name
            self.result = {}

    class CheckRunInfo:
        def __init__(self, instance, func_name, yb_process):
            self.instance = instance
            self.func_name = func_name
            self.yb_process = yb_process
            self.result = None
            self.entry = None
            self.tries = 0

    def __init__(self, retry_interval_secs):
        self.prechecks = []
        self.checks = []
        self.retry_interval_secs = retry_interval_secs

    def add_precheck(self, instance, func_name):
        self.prechecks.append(CheckCoordinator.PreCheckRunInfo(instance, func_name))

    def add_check(self, instance, func_name, yb_process=None):
        self.checks.append(CheckCoordinator.CheckRunInfo(instance, func_name, yb_process))

    def run(self):
        additional_info = {}
        for precheck in self.prechecks:
            precheck.result = getattr(precheck.instance, precheck.func_name)()
            additional_info.update(precheck.result)

        while True:
            for check in self.checks:
                check.instance.additional_info = additional_info
                check.entry = check.result if check.result else None

                # Run checks until they succeed, up to max tries. Wait for sleep_interval secs
                # before retrying to let transient errors correct themselves.
                if check.entry is None or check.entry.has_error:
                    if check.tries > 0:
                        logging.info("Retry # {} for check {}"
                                     .format(str(check.tries), check.func_name))

                    if check.yb_process is None:
                        check.result = getattr(check.instance, check.func_name)()
                    else:
                        check.result =\
                            getattr(check.instance, check.func_name)(check.yb_process,)
                    if check.result.has_error:
                        logging.info("Check {} failed with details {}"
                                     .format(check.func_name, check.result.details))
                    check.tries += 1

            checks_remaining = 0
            for check in self.checks:
                if check.result.has_error and check.tries < MAX_TRIES:
                    checks_remaining += 1

            if checks_remaining > 0:
                logging.info("{} check(s) failed, waiting for {} seconds before retry"
                            .format(str(checks_remaining), str(self.retry_interval_secs)))
                time.sleep(self.retry_interval_secs)
            else:
                break

        entries = []
        for check in self.checks:
            if not check.result.ignore_result:
                entries.append(check.result)

        return entries


class NodeInfo:
    def __init__(self, data):
        self.master_index = data["masterIndex"]
        self.tserver_index = data["tserverIndex"]
        self.is_k8s = data["k8s"]
        self.yb_home_dir = data["ybHomeDir"]
        self.node_host = data["nodeHost"]
        self.node_name = data["nodeName"]
        self.node_start_time = data.get("nodeStartTime")
        self.enable_tls = data["enableTls"]
        self.enable_tls_client = data["enableTlsClient"]
        self.root_and_client_root_ca_same = data['rootAndClientRootCASame']
        self.yb_version = data["ybSoftwareVersion"]
        self.ssl_protocol = data["sslProtocol"]
        self.enable_ysql = data["enableYSQL"]
        self.enable_ycql = data["enableYCQL"]
        self.enable_yedis = data["enableYEDIS"]
        self.ysql_port = data["ysqlPort"]
        self.ycql_port = data["ycqlPort"]
        self.redis_port = data["redisPort"]
        self.enable_ysql_auth = data["enableYSQLAuth"]
        self.master_http_port = data["masterHttpPort"]
        self.tserver_http_port = data["tserverHttpPort"]
        self.ysql_server_http_port = data["ysqlServerHttpPort"]
        self.check_clock = data["checkClock"]
        self.test_read_write = data["testReadWrite"]
        self.universe_uuid = data["universeUuid"]


def main():
    parser = argparse.ArgumentParser(prog=sys.argv[0])
    parser.add_argument('--node_info', type=str, default=None, required=False,
                        help='JSON serialized payload of node data: IP, ports, etc.')
    parser.add_argument('--output_file', type=str, default=None, required=False,
                        help='Output file to which the report will be written to.')
    parser.add_argument('--metrics_only', type=bool, default=False, required=False,
                        help='In case we want to get only metrics as an output.')
    parser.add_argument('--metrics_file', type=str, default=None, required=False,
                        help='Output file to which the metrics will be written to.')
    parser.add_argument('--retry_interval_secs', type=int, required=False, default=30,
                        help='Time to wait between retries of failed checks.')
    args = parser.parse_args()

    # Allow passing node info as argument, otherwise get pre-defined during script upload
    n = NodeInfo(json.loads(args.node_info if args.node_info is not None else NODE_INFO))
    coordinator = CheckCoordinator(args.retry_interval_secs)
    try:
        alert_enhancements_version = is_equal_or_newer_release_build(
            n.yb_version, ALERT_ENHANCEMENTS_RELEASE_BUILD)
    except RuntimeError as re:
        logging.info("Failed to check release build: " + str(re))
        alert_enhancements_version = True
    report = Report()
    checker = NodeChecker(
        n.node_host, n.node_name, n.master_index, n.tserver_index, n.is_k8s,
        n.yb_home_dir, n.node_start_time, n.ysql_port, n.ycql_port, n.redis_port,
        n.enable_tls_client, n.root_and_client_root_ca_same, n.ssl_protocol, n.enable_ysql,
        n.enable_ysql_auth, n.master_http_port, n.tserver_http_port,
        n.ysql_server_http_port, n.yb_version)

    coordinator.add_precheck(checker, "check_openssl_availability")

    coordinator.add_check(checker, "check_node_metrics_collection")
    if n.master_index >= 0:
        coordinator.add_check(checker, "check_uptime_for_process", MASTER)
        if alert_enhancements_version:
            coordinator.add_check(checker, "check_master_yb_version", MASTER)
        coordinator.add_check(checker, "check_for_error_logs", MASTER)
        coordinator.add_check(checker, "check_is_master_leader")
        coordinator.add_check(checker, "check_leaderless_tablets")
        coordinator.add_check(checker, "check_underreplicated_tablets")

    if n.tserver_index >= 0:
        coordinator.add_check(checker, "check_uptime_for_process", TSERVER)
        if n.enable_ysql:
            coordinator.add_check(checker, "check_uptime_for_process", POSTMASTER)
        if alert_enhancements_version:
            coordinator.add_check(checker, "check_tserver_yb_version", TSERVER)
        coordinator.add_check(checker, "check_for_error_logs", TSERVER)
        # Only need to check redis-cli/cqlsh for tserver nodes
        # to be docker/k8s friendly.
        if n.enable_ycql:
            coordinator.add_check(checker, "check_cqlsh")
        if n.enable_yedis:
            coordinator.add_check(checker, "check_redis_cli")
        if n.enable_ysql:
            coordinator.add_check(checker, "check_ysqlsh_connect")
            if n.test_read_write:
                coordinator.add_check(checker, "check_ysqlsh_read_write")
            coordinator.add_check(checker, "check_postgres_worker_count")
            coordinator.add_check(checker, "check_postmaster_rss")
            coordinator.add_check(checker, "check_postgres_workers_rss")
            coordinator.add_check(checker, "check_ysql_connections_count")
        coordinator.add_check(checker, "check_disk_utilization")
        coordinator.add_check(checker, "check_for_core_files")
        if not args.metrics_only:
            # These checks are not working properly when called from inside the service
            # Will only call them as part of health checks for now
            # And metrics will be exposed by Platform
            coordinator.add_check(checker, "check_file_descriptors")
            if n.check_clock:
                coordinator.add_check(checker, "check_clock_skew")
        if n.enable_tls:
            coordinator.add_check(checker, "check_node_to_node_ca_certificate_expiration")
            coordinator.add_check(checker, "check_node_to_node_certificate_expiration")
        if n.enable_tls_client:
            coordinator.add_check(checker, "check_client_ca_certificate_expiration")
            coordinator.add_check(checker, "check_client_certificate_expiration")
            if not n.root_and_client_root_ca_same:
                coordinator.add_check(checker, "check_client_to_node_ca_certificate_expiration")
                coordinator.add_check(checker, "check_client_to_node_certificate_expiration")
    if not n.is_k8s:
        coordinator.add_check(checker, "check_oom_kills")

    entries = coordinator.run()
    for e in entries:
        report.add_entry(e)

    report.add_common_label("universe_uuid", n.universe_uuid)
    report.write_to_metrics_file(args.metrics_file)
    if not args.metrics_only:
        report.write_to_file(args.output_file)
        report.write_to_stderr()

        # Write to stdout to be caught by YW subprocess.
        print(report)
    else:
        print(report.to_prom_format())


if __name__ == '__main__':
    logging.basicConfig(
        level=logging.INFO,
        format="%(asctime)s %(levelname)s: %(message)s")
    main()

# vim: set ft=python et ts=4 sw=4 :<|MERGE_RESOLUTION|>--- conflicted
+++ resolved
@@ -54,10 +54,7 @@
 
 ALERT_ENHANCEMENTS_RELEASE_BUILD = "2.6.0.0-b0"
 RELEASE_BUILD_PATTERN = "(\\d+)\\.(\\d+)\\.(\\d+)\\.(\\d+)[-](.+)"
-<<<<<<< HEAD
-=======
 BUILD_NUMBER_PATTERN = "b(\\d+).*"
->>>>>>> a5893cba
 
 K8S_CERTS_PATH = "/opt/certs/yugabyte/"
 K8S_CERT_FILE_PATH = os.path.join(K8S_CERTS_PATH, "ca.crt")
@@ -1310,23 +1307,6 @@
             # build name
             current_build = parsed_current_release_build.group(i)
             threshold_build = parsed_threshold_release_build.group(i)
-<<<<<<< HEAD
-            # In case build name starts with 'b' - it can be regular digit build
-            if current_build[0] == 'b':
-                current_build = current_build[1:]
-            if threshold_build[0] == 'b':
-                threshold_build = threshold_build[1:]
-            # Threat PRE_RELEASE and dev builds as later than regular builds
-            if not current_build.isdigit():
-                # Both non-digit builds OR current build is non-digit
-                return True
-            if not threshold_build.isdigit():
-                # Current is digit builds, while threshold build is non-digit
-                return False
-            # Regular builds
-            c = int(current_build)
-            t = int(threshold_build)
-=======
             parsed_current_build_number = parse_build_number(current_build)
             parsed_threshold_build_number = parse_build_number(threshold_build)
             # Threat PRE_RELEASE and dev builds as later than regular builds
@@ -1339,7 +1319,6 @@
             # Regular builds
             c = int(parsed_current_build_number.group(1))
             t = int(parsed_threshold_build_number.group(1))
->>>>>>> a5893cba
         if c < t:
             # If any component is behind, the whole release build is older.
             return False
