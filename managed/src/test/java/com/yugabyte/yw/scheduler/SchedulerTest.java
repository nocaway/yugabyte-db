--- conflicted
+++ resolved
@@ -48,11 +48,7 @@
     defaultCustomer = ModelFactory.testCustomer();
     s3StorageConfig = ModelFactory.createS3StorageConfig(defaultCustomer, "TEST28");
 
-<<<<<<< HEAD
-    scheduler = new com.yugabyte.yw.scheduler.Scheduler(mockPlatformScheduler, mockCommissioner);
-=======
     scheduler = new Scheduler(mockPlatformScheduler, mockCommissioner, mockTaskManager);
->>>>>>> a5893cba
   }
 
   @Test
