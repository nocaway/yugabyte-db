{
  "include": ["src"],
  "exclude": ["node_modules"],
  "compilerOptions": {
    "module": "esnext",
    "target": "esnext",
    "moduleResolution": "node",
    "jsx": "preserve",
    "noEmit": true,
    "strict": true,
    "skipLibCheck": true,
    "forceConsistentCasingInFileNames": true,
    "resolveJsonModule": true,
    "allowSyntheticDefaultImports": true,
    // "importsNotUsedAsValues": "error",
    "noImplicitAny": true,
<<<<<<< HEAD
    //    "noUnusedLocals": true, <-- enable when ready
=======
>>>>>>> 3fdfe118
    "noUnusedLocals": false,
    // "noUnusedParameters": true,
    "noFallthroughCasesInSwitch": true,
    "noImplicitReturns": true,
    "noImplicitThis": true,
    "lib": ["dom", "dom.iterable", "esnext", "es5", "es6"],
    "allowJs": true,
    "esModuleInterop": true,
    "isolatedModules": true,
    "suppressImplicitAnyIndexErrors": true,
    "sourceMap": true
<<<<<<< HEAD
  },
  "include": ["src"],
  "exclude": ["node_modules"]
=======
  }
>>>>>>> 3fdfe118
}<|MERGE_RESOLUTION|>--- conflicted
+++ resolved
@@ -14,10 +14,7 @@
     "allowSyntheticDefaultImports": true,
     // "importsNotUsedAsValues": "error",
     "noImplicitAny": true,
-<<<<<<< HEAD
     //    "noUnusedLocals": true, <-- enable when ready
-=======
->>>>>>> 3fdfe118
     "noUnusedLocals": false,
     // "noUnusedParameters": true,
     "noFallthroughCasesInSwitch": true,
@@ -29,11 +26,5 @@
     "isolatedModules": true,
     "suppressImplicitAnyIndexErrors": true,
     "sourceMap": true
-<<<<<<< HEAD
-  },
-  "include": ["src"],
-  "exclude": ["node_modules"]
-=======
   }
->>>>>>> 3fdfe118
 }