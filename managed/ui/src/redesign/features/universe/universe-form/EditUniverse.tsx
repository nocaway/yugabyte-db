import React, { FC, useContext, useState } from 'react';
import _ from 'lodash';
import { useQuery } from 'react-query';
import { browserHistory } from 'react-router';
import { toast } from 'react-toastify';
import { UniverseFormContext } from './UniverseFormContainer';
import { UniverseForm } from './form/UniverseForm';
import { FullMoveModal, ResizeNodeModal, SmartResizeModal } from './action-modals';
import { YBLoading } from '../../../../components/common/indicators';
import { api, QUERY_KEY } from './utils/api';
import { getPlacements } from './form/fields/PlacementsField/PlacementsFieldHelper';
import {
  createErrorMessage,
  getPrimaryFormData,
  transformTagsArrayToObject,
  transitToUniverse
} from './utils/helpers';
import {
  Cluster,
  ClusterModes,
  ClusterType,
<<<<<<< HEAD
  MasterPlacementMode,
=======
  CloudType,
>>>>>>> a4cb904b
  UniverseConfigure,
  UniverseFormData,
  UniverseDetails
} from './utils/dto';
import {
  PROVIDER_FIELD,
  DEVICE_INFO_FIELD,
  MASTER_DEVICE_INFO_FIELD,
  INSTANCE_TYPE_FIELD,
  MASTER_INSTANCE_TYPE_FIELD,
  MASTER_PLACEMENT_FIELD,
  REGIONS_FIELD,
  REPLICATION_FACTOR_FIELD,
  TOAST_AUTO_DISMISS_INTERVAL,
  TOTAL_NODES_FIELD,
  USER_TAGS_FIELD
} from './utils/constants';

export enum UPDATE_ACTIONS {
  FULL_MOVE = 'FULL_MOVE',
  SMART_RESIZE = 'SMART_RESIZE',
  SMART_RESIZE_NON_RESTART = 'SMART_RESIZE_NON_RESTART',
  UPDATE = 'UPDATE'
}
interface EditUniverseProps {
  uuid: string;
}

export const EditUniverse: FC<EditUniverseProps> = ({ uuid }) => {
  const [contextState, contextMethods] = useContext(UniverseFormContext);
  const { isLoading, universeConfigureTemplate } = contextState;
  const { initializeForm, setUniverseResourceTemplate } = contextMethods;

  //Local states
  const [showFMModal, setFMModal] = useState(false); //FM -> Full Move
  const [showRNModal, setRNModal] = useState(false); //RN -> Resize Nodes
  const [showSRModal, setSRModal] = useState(false); //SR -> Smart Resize
  const [universePayload, setUniversePayload] = useState<UniverseDetails | null>(null);

  const { isLoading: isUniverseLoading, data: originalData } = useQuery(
    [QUERY_KEY.fetchUniverse, uuid],
    () => api.fetchUniverse(uuid),
    {
      onSuccess: async (resp) => {
        initializeForm({
          clusterType: ClusterType.PRIMARY,
          mode: ClusterModes.EDIT,
          universeConfigureTemplate: _.cloneDeep(resp.universeDetails)
        });
        try {
          //set Universe Resource Template
          const resourceResponse = await api.universeResource(_.cloneDeep(resp.universeDetails));
          setUniverseResourceTemplate(resourceResponse);
        } catch (error) {
          toast.error(createErrorMessage(error), { autoClose: TOAST_AUTO_DISMISS_INTERVAL });
        }
      },
<<<<<<< HEAD
      onError: (err) => {
        console.error(err);
=======
      onError: (error) => {
        console.log(error);
        transitToUniverse(); //redirect to /universes if universe with uuid doesnot exists
>>>>>>> a4cb904b
      }
    }
  );

  const onCancel = () => browserHistory.goBack();

  const submitEditUniverse = async (finalPayload: UniverseConfigure) => {
    try {
<<<<<<< HEAD
      await api.editUniverse(finalPayload, uuid);
    } catch (e) {
      console.error(e);
    } finally {
      transitToUniverse(uuid);
=======
      let response = await api.editUniverse(finalPayload, uuid);
      response && transitToUniverse(uuid);
    } catch (error) {
      toast.error(createErrorMessage(error), { autoClose: TOAST_AUTO_DISMISS_INTERVAL });
      console.log(error);
>>>>>>> a4cb904b
    }
  };

  if (isUniverseLoading || isLoading || !originalData?.universeDetails) return <YBLoading />;

  const initialFormData = getPrimaryFormData(originalData.universeDetails);

  const onSubmit = async (formData: UniverseFormData) => {
    if (!_.isEqual(formData, initialFormData)) {
      const payload = _.cloneDeep(universeConfigureTemplate);
      payload.currentClusterType = ClusterType.PRIMARY;
      payload.clusterOperation = ClusterModes.EDIT;
      const primaryIndex = payload.clusters.findIndex(
        (c: Cluster) => c.clusterType === ClusterType.PRIMARY
      );
      const masterPlacement = _.get(formData, MASTER_PLACEMENT_FIELD);
      //update fields which are allowed to edit
      const userIntent = payload.clusters[primaryIndex].userIntent;
      userIntent.regionList = _.get(formData, REGIONS_FIELD);
      userIntent.numNodes = _.get(formData, TOTAL_NODES_FIELD);
      userIntent.replicationFactor = _.get(formData, REPLICATION_FACTOR_FIELD);
      userIntent.instanceType = _.get(formData, INSTANCE_TYPE_FIELD);
      userIntent.deviceInfo = _.get(formData, DEVICE_INFO_FIELD);
      userIntent.instanceTags = transformTagsArrayToObject(_.get(formData, USER_TAGS_FIELD, []));
      userIntent.dedicatedNodes = masterPlacement === MasterPlacementMode.DEDICATED;

      // Update master instance type and device information in case of dedicated mode
      if (userIntent.dedicatedNodes) {
        userIntent.masterInstanceType = _.get(formData, MASTER_INSTANCE_TYPE_FIELD);
        userIntent.masterDeviceInfo = _.get(formData, MASTER_DEVICE_INFO_FIELD);
      }
      payload.clusters[primaryIndex].placementInfo.cloudList[0].regionList = getPlacements(
        formData
      );
      const finalPayload = await api.universeConfigure(payload);
      const { updateOptions } = finalPayload;
      setUniversePayload(finalPayload);
<<<<<<< HEAD
      if (
        _.intersection(updateOptions, [UPDATE_ACTIONS.SMART_RESIZE, UPDATE_ACTIONS.FULL_MOVE])
          .length > 1
      )
        setSRModal(true);
      else if (updateOptions.includes(UPDATE_ACTIONS.SMART_RESIZE_NON_RESTART)) setRNModal(true);
      else if (updateOptions.includes(UPDATE_ACTIONS.FULL_MOVE)) setFMModal(true);
      else submitEditUniverse(finalPayload);
    } else console.warn("'Nothing to update - no fields changed'");
=======
      const isK8sUniverse = _.get(formData, PROVIDER_FIELD).code === CloudType.kubernetes;
      if (!isK8sUniverse) {
        if (
          _.intersection(updateOptions, [UPDATE_ACTIONS.SMART_RESIZE, UPDATE_ACTIONS.FULL_MOVE])
            .length > 1
        )
          setSRModal(true);
        else if (updateOptions.includes(UPDATE_ACTIONS.SMART_RESIZE_NON_RESTART)) setRNModal(true);
        else if (updateOptions.includes(UPDATE_ACTIONS.FULL_MOVE)) setFMModal(true);
        else submitEditUniverse(finalPayload);
      } else submitEditUniverse(finalPayload);
    } else console.log("'Nothing to update - no fields changed'");
>>>>>>> a4cb904b
  };

  return (
    <>
      <UniverseForm defaultFormData={initialFormData} onFormSubmit={onSubmit} onCancel={onCancel} />
      {universePayload && (
        <>
          {showRNModal && (
            <ResizeNodeModal
              open={showRNModal}
              universeData={universePayload}
              onClose={() => setRNModal(false)}
            />
          )}
          {showSRModal && (
            <SmartResizeModal
              open={showSRModal}
              oldConfigData={originalData.universeDetails}
              newConfigData={universePayload}
              onClose={() => setSRModal(false)}
              handleSmartResize={() => {
                setSRModal(false);
                setRNModal(true);
              }}
              handleFullMove={() => submitEditUniverse(universePayload)}
            />
          )}
          {showFMModal && (
            <FullMoveModal
              open={showFMModal}
              oldConfigData={originalData.universeDetails}
              newConfigData={universePayload}
              onClose={() => setFMModal(false)}
              onSubmit={() => submitEditUniverse(universePayload)}
            />
          )}
        </>
      )}
    </>
  );
};<|MERGE_RESOLUTION|>--- conflicted
+++ resolved
@@ -19,22 +19,19 @@
   Cluster,
   ClusterModes,
   ClusterType,
-<<<<<<< HEAD
+  CloudType,
   MasterPlacementMode,
-=======
-  CloudType,
->>>>>>> a4cb904b
   UniverseConfigure,
   UniverseFormData,
   UniverseDetails
 } from './utils/dto';
 import {
-  PROVIDER_FIELD,
   DEVICE_INFO_FIELD,
   MASTER_DEVICE_INFO_FIELD,
   INSTANCE_TYPE_FIELD,
   MASTER_INSTANCE_TYPE_FIELD,
   MASTER_PLACEMENT_FIELD,
+  PROVIDER_FIELD,
   REGIONS_FIELD,
   REPLICATION_FACTOR_FIELD,
   TOAST_AUTO_DISMISS_INTERVAL,
@@ -81,14 +78,9 @@
           toast.error(createErrorMessage(error), { autoClose: TOAST_AUTO_DISMISS_INTERVAL });
         }
       },
-<<<<<<< HEAD
-      onError: (err) => {
-        console.error(err);
-=======
       onError: (error) => {
-        console.log(error);
+        console.error(error);
         transitToUniverse(); //redirect to /universes if universe with uuid doesnot exists
->>>>>>> a4cb904b
       }
     }
   );
@@ -97,19 +89,11 @@
 
   const submitEditUniverse = async (finalPayload: UniverseConfigure) => {
     try {
-<<<<<<< HEAD
-      await api.editUniverse(finalPayload, uuid);
-    } catch (e) {
-      console.error(e);
-    } finally {
-      transitToUniverse(uuid);
-=======
       let response = await api.editUniverse(finalPayload, uuid);
       response && transitToUniverse(uuid);
     } catch (error) {
       toast.error(createErrorMessage(error), { autoClose: TOAST_AUTO_DISMISS_INTERVAL });
-      console.log(error);
->>>>>>> a4cb904b
+      console.error(error);
     }
   };
 
@@ -147,17 +131,6 @@
       const finalPayload = await api.universeConfigure(payload);
       const { updateOptions } = finalPayload;
       setUniversePayload(finalPayload);
-<<<<<<< HEAD
-      if (
-        _.intersection(updateOptions, [UPDATE_ACTIONS.SMART_RESIZE, UPDATE_ACTIONS.FULL_MOVE])
-          .length > 1
-      )
-        setSRModal(true);
-      else if (updateOptions.includes(UPDATE_ACTIONS.SMART_RESIZE_NON_RESTART)) setRNModal(true);
-      else if (updateOptions.includes(UPDATE_ACTIONS.FULL_MOVE)) setFMModal(true);
-      else submitEditUniverse(finalPayload);
-    } else console.warn("'Nothing to update - no fields changed'");
-=======
       const isK8sUniverse = _.get(formData, PROVIDER_FIELD).code === CloudType.kubernetes;
       if (!isK8sUniverse) {
         if (
@@ -169,8 +142,7 @@
         else if (updateOptions.includes(UPDATE_ACTIONS.FULL_MOVE)) setFMModal(true);
         else submitEditUniverse(finalPayload);
       } else submitEditUniverse(finalPayload);
-    } else console.log("'Nothing to update - no fields changed'");
->>>>>>> a4cb904b
+    } else console.warn("'Nothing to update - no fields changed'");
   };
 
   return (
