import React, { FC, useRef } from 'react';
import { useQuery } from 'react-query';
import { useUpdateEffect } from 'react-use';
import { useTranslation } from 'react-i18next';
import { Controller, useFormContext, useWatch } from 'react-hook-form';
import { Box, Grid, MenuItem, makeStyles } from '@material-ui/core';
import { YBInput, YBLabel, YBSelect } from '../../../../../../components';
import { api, QUERY_KEY } from '../../../utils/api';
import {
  getStorageTypeOptions,
  getDeviceInfoFromInstance,
  getMinDiskIops,
  getMaxDiskIops,
  getIopsByStorageType,
  getThroughputByStorageType,
  getThroughputByIops
} from './VolumeInfoFieldHelper';
import { isEphemeralAwsStorageInstance } from '../InstanceTypeField/InstanceTypeFieldHelper';
import {
  CloudType,
  MasterPlacementMode,
  StorageType,
  UniverseFormData,
  VolumeType
} from '../../../utils/dto';
import {
  PROVIDER_FIELD,
  DEVICE_INFO_FIELD,
  MASTER_DEVICE_INFO_FIELD,
  INSTANCE_TYPE_FIELD,
  MASTER_INSTANCE_TYPE_FIELD,
  MASTER_PLACEMENT_FIELD
} from '../../../utils/constants';

interface VolumeInfoFieldProps {
  isEditMode: boolean;
  isPrimary: boolean;
  disableIops: boolean;
  disableThroughput: boolean;
  disableStorageType: boolean;
  disableVolumeSize: boolean;
  disableNumVolumes: boolean;
  isDedicatedMasterField?: boolean;
}

const useStyles = makeStyles((theme) => ({
  volumeInfoTextField: {
    width: theme.spacing(15.5)
  }
}));

export const VolumeInfoField: FC<VolumeInfoFieldProps> = ({
  isEditMode,
  isPrimary,
  disableIops,
  disableThroughput,
  disableStorageType,
  disableVolumeSize,
  disableNumVolumes,
  isDedicatedMasterField
}) => {
  const { control, setValue } = useFormContext<UniverseFormData>();
  const classes = useStyles();
  const { t } = useTranslation();
  const instanceTypeChanged = useRef(false);
  const dataTag = isDedicatedMasterField ? 'Master' : 'TServer';

  //watchers
  const fieldValue = isDedicatedMasterField
    ? useWatch({ name: MASTER_DEVICE_INFO_FIELD })
    : useWatch({ name: DEVICE_INFO_FIELD });
  const instanceType = isDedicatedMasterField
    ? useWatch({ name: MASTER_INSTANCE_TYPE_FIELD })
    : useWatch({ name: INSTANCE_TYPE_FIELD });
  const masterPlacement = useWatch({ name: MASTER_PLACEMENT_FIELD });
  const provider = useWatch({ name: PROVIDER_FIELD });

  // Update field is based on master or tserver field in dedicated mode
  const UPDATE_FIELD = isDedicatedMasterField ? MASTER_DEVICE_INFO_FIELD : DEVICE_INFO_FIELD;

  //get instance details
  const { data: instanceTypes } = useQuery(
    [QUERY_KEY.getInstanceTypes, provider?.uuid],
    () => api.getInstanceTypes(provider?.uuid),
    { enabled: !!provider?.uuid }
  );
  const instance = instanceTypes?.find((item) => item.instanceTypeCode === instanceType);

  //update volume info after istance changes
  useUpdateEffect(() => {
    if (!instance) return;

    let deviceInfo = getDeviceInfoFromInstance(instance);

    //retain old volume size if its edit mode or not ephemeral storage
    if (fieldValue && deviceInfo && !isEphemeralAwsStorageInstance(instance) && isEditMode) {
      deviceInfo.volumeSize = fieldValue.volumeSize;
      deviceInfo.numVolumes = fieldValue.numVolumes;
    }

    setValue(UPDATE_FIELD, deviceInfo ?? null);
  }, [instanceType]);

  //mark instance changed once only in edit mode
  useUpdateEffect(() => {
    if (isEditMode) instanceTypeChanged.current = true;
  }, [instanceType]);

  const convertToString = (str: string) => str?.toString() ?? '';

  //reset methods
  const resetThroughput = () => {
    const { storageType, throughput, diskIops } = fieldValue;
    if ([StorageType.IO1, StorageType.GP3, StorageType.UltraSSD_LRS].includes(storageType)) {
      //resetting throughput
      const throughputVal = getThroughputByIops(Number(throughput), diskIops, storageType);
      setValue(UPDATE_FIELD, { ...fieldValue, throughput: throughputVal });
    }
  };

  //field actions
  const onStorageTypeChanged = (storageType: StorageType) => {
    const throughput = getThroughputByStorageType(storageType);
    const diskIops = getIopsByStorageType(storageType);
    setValue(UPDATE_FIELD, { ...fieldValue, throughput, diskIops, storageType });
  };

  const onVolumeSizeChanged = (value: any) => {
    const { storageType, diskIops } = fieldValue;
    setValue(UPDATE_FIELD, { ...fieldValue, volumeSize: Number(value) });
    if (storageType === StorageType.UltraSSD_LRS) {
      onDiskIopsChanged(diskIops);
    }
  };

  const onDiskIopsChanged = (value: any) => {
    const { storageType, volumeSize } = fieldValue;
    const maxDiskIops = getMaxDiskIops(storageType, volumeSize);
    const minDiskIops = getMinDiskIops(storageType, volumeSize);
    const diskIops = Math.max(minDiskIops, Math.min(maxDiskIops, Number(value)));
    setValue(UPDATE_FIELD, { ...fieldValue, diskIops });
  };

  const onThroughputChange = (value: any) => {
    const { storageType, diskIops } = fieldValue;
    const throughput = getThroughputByIops(Number(value), diskIops, storageType);
    setValue(UPDATE_FIELD, { ...fieldValue, throughput });
  };

  const onNumVolumesChanged = (numVolumes: any) => {
<<<<<<< HEAD
    setValue(UPDATE_FIELD, { ...fieldValue, numVolumes });
=======
    setValue(DEVICE_INFO_FIELD, { ...fieldValue, numVolumes: Number(numVolumes) });
>>>>>>> 3fdfe118
  };

  //render
  if (!instance) return null;

  const { volumeDetailsList } = instance.instanceTypeDetails;
  const { volumeType } = volumeDetailsList[0];

  if (![VolumeType.EBS, VolumeType.SSD, VolumeType.NVME].includes(volumeType)) return null;

  const renderVolumeInfo = () => {
    const fixedVolumeSize =
      [VolumeType.SSD, VolumeType.NVME].includes(volumeType) &&
      fieldValue?.storageType === StorageType.Scratch &&
      ![CloudType.kubernetes, CloudType.azu].includes(provider?.code);

    const fixedNumVolumes =
      [VolumeType.SSD, VolumeType.NVME].includes(volumeType) &&
      ![CloudType.kubernetes, CloudType.gcp, CloudType.azu].includes(provider?.code);

    const smartResizePossible =
      [CloudType.aws, CloudType.gcp].includes(provider?.code) &&
      !isEphemeralAwsStorageInstance(instance) &&
      fieldValue?.storageType !== StorageType.Scratch &&
      isPrimary;

    return (
<<<<<<< HEAD
      <Grid container spacing={2}>
        <Grid item lg={6}>
          <Box mt={2}>
            <Box display="flex">
              <Box display="flex">
                <YBLabel dataTestId="VolumeInfoField-Label">
                  {t('universeForm.instanceConfig.volumeInfo')}
                </YBLabel>
              </Box>
=======
      <Box display="flex">
        <Box display="flex">
          <YBLabel dataTestId="VolumeInfoField-Label">
            {t('universeForm.instanceConfig.volumeInfo')}
          </YBLabel>
        </Box>

        <Box display="flex" flex={1}>
          <Box flex={1}>
            <YBInput
              type="number"
              fullWidth
              disabled={fixedNumVolumes || !instanceTypeChanged.current || disableNumVolumes}
              inputProps={{ min: 1, 'data-testid': 'VolumeInfoField-VolumeInput' }}
              value={convertToString(fieldValue.numVolumes)}
              onChange={(event) => onNumVolumesChanged(event.target.value)}
              inputMode="numeric"
            />
          </Box>
>>>>>>> 3fdfe118

              <Box display="flex">
                <Box flex={1} className={classes.volumeInfoTextField}>
                  <YBInput
                    type="number"
                    fullWidth
                    disabled={fixedNumVolumes || !instanceTypeChanged.current || disableNumVolumes}
                    inputProps={{ min: 1, 'data-testid': `VolumeInfoField-${dataTag}-VolumeInput` }}
                    value={fieldValue.numVolumes}
                    onChange={(event) => onNumVolumesChanged(event.target.value)}
                  />
                </Box>

<<<<<<< HEAD
                <Box display="flex" alignItems="center" px={1} flexShrink={1}>
                  x
                </Box>

                <Box flex={1} className={classes.volumeInfoTextField}>
                  <YBInput
                    type="number"
                    fullWidth
                    disabled={
                      fixedVolumeSize ||
                      (provider?.code !== CloudType.kubernetes &&
                        !smartResizePossible &&
                        !instanceTypeChanged.current) ||
                      disableVolumeSize
                    }
                    inputProps={{
                      min: 1,
                      'data-testid': `VolumeInfoField-${dataTag}-VolumeSizeInput`
                    }}
                    value={fieldValue.volumeSize}
                    onChange={(event) => onVolumeSizeChanged(event.target.value)}
                    onBlur={resetThroughput}
                  />
                </Box>
              </Box>
            </Box>
=======
          <Box flex={1}>
            <YBInput
              type="number"
              fullWidth
              disabled={
                fixedVolumeSize ||
                (provider?.code !== CloudType.kubernetes &&
                  !smartResizePossible &&
                  !instanceTypeChanged.current) ||
                disableVolumeSize
              }
              inputProps={{ min: 1, 'data-testid': 'VolumeInfoField-VolumeSizeInput' }}
              value={convertToString(fieldValue.volumeSize)}
              onChange={(event) => onVolumeSizeChanged(event.target.value)}
              onBlur={resetThroughput}
              inputMode="numeric"
            />
>>>>>>> 3fdfe118
          </Box>
        </Grid>
      </Grid>
    );
  };

  const renderStorageType = () => {
    if (
      [CloudType.gcp, CloudType.azu].includes(provider?.code) ||
      (volumeType === VolumeType.EBS && provider?.code === CloudType.aws)
    )
      return (
<<<<<<< HEAD
        <Grid container spacing={2}>
          <Grid item lg={6} xs={12}>
            <Box mt={1}>
              <Box display="flex">
                <YBLabel dataTestId="VolumeInfoField-StorageTypeLabel">
                  {provider?.code === CloudType.aws
                    ? t('universeForm.instanceConfig.ebs')
                    : t('universeForm.instanceConfig.ssd')}
                </YBLabel>
                <Box flex={1} width="max-content">
                  <YBSelect
                    fullWidth
                    disabled={disableStorageType}
                    value={fieldValue.storageType}
                    inputProps={{
                      min: 1,
                      'data-testid': `VolumeInfoField-${dataTag}-StorageTypeSelect`
                    }}
                    onChange={(event) =>
                      onStorageTypeChanged((event?.target.value as unknown) as StorageType)
                    }
                  >
                    {getStorageTypeOptions(provider?.code).map((item) => (
                      <MenuItem key={item.value} value={item.value}>
                        {item.label}
                      </MenuItem>
                    ))}
                  </YBSelect>
                </Box>
              </Box>
            </Box>
          </Grid>
        </Grid>
=======
        <Box display="flex">
          <YBLabel dataTestId="VolumeInfoField-StorageTypeLabel">
            {provider?.code === CloudType.aws
              ? t('universeForm.instanceConfig.ebs')
              : t('universeForm.instanceConfig.ssd')}
          </YBLabel>
          <Box flex={1}>
            <YBSelect
              fullWidth
              disabled={disableStorageType}
              value={fieldValue.storageType}
              inputProps={{ 'data-testid': 'VolumeInfoField-StorageTypeSelect' }}
              onChange={(event) =>
                onStorageTypeChanged((event?.target.value as unknown) as StorageType)
              }
            >
              {getStorageTypeOptions(provider?.code).map((item) => (
                <MenuItem key={item.value} value={item.value}>
                  {item.label}
                </MenuItem>
              ))}
            </YBSelect>
          </Box>
        </Box>
>>>>>>> 3fdfe118
      );

    return null;
  };

  const renderDiskIops = () => {
    if (
      ![StorageType.IO1, StorageType.GP3, StorageType.UltraSSD_LRS].includes(fieldValue.storageType)
    )
      return null;

    return (
<<<<<<< HEAD
      <Grid container spacing={2}>
        <Grid item lg={6} sm={12}>
          <Box display="flex" mt={2}>
            <YBLabel dataTestId="VolumeInfoField-DiskIopsLabel">
              {t('universeForm.instanceConfig.provisionedIops')}
            </YBLabel>
            <Box flex={1}>
              <YBInput
                type="number"
                fullWidth
                disabled={disableIops}
                inputProps={{ min: 1, 'data-testid': `VolumeInfoField-${dataTag}-DiskIopsInput` }}
                value={fieldValue.diskIops}
                onChange={(event) => onDiskIopsChanged(event.target.value)}
                onBlur={resetThroughput}
              />
            </Box>
          </Box>
        </Grid>
      </Grid>
=======
      <Box display="flex">
        <YBLabel dataTestId="VolumeInfoField-DiskIopsLabel">
          {t('universeForm.instanceConfig.provisionedIops')}
        </YBLabel>
        <Box flex={1}>
          <YBInput
            type="number"
            fullWidth
            disabled={disableIops}
            inputProps={{ min: 1, 'data-testid': 'VolumeInfoField-DiskIopsInput' }}
            value={convertToString(fieldValue.diskIops)}
            onChange={(event) => onDiskIopsChanged(event.target.value)}
            onBlur={resetThroughput}
            inputMode="numeric"
          />
        </Box>
      </Box>
>>>>>>> 3fdfe118
    );
  };

  const renderThroughput = () => {
    if (![StorageType.GP3, StorageType.UltraSSD_LRS].includes(fieldValue.storageType)) return null;
    return (
<<<<<<< HEAD
      <Grid container spacing={2}>
        <Grid item lg={6} sm={12}>
          <Box display="flex" mt={1}>
            <YBLabel dataTestId="VolumeInfoField-ThroughputLabel">
              {t('universeForm.instanceConfig.provisionedThroughput')}
            </YBLabel>
            <Box flex={1}>
              <YBInput
                type="number"
                fullWidth
                disabled={disableThroughput}
                inputProps={{ min: 1, 'data-testid': `VolumeInfoField-${dataTag}-ThroughputInput` }}
                value={fieldValue.throughput}
                onChange={(event) => onThroughputChange(event.target.value)}
              />
            </Box>
          </Box>
        </Grid>
      </Grid>
=======
      <Box display="flex">
        <YBLabel dataTestId="VolumeInfoField-ThroughputLabel">
          {' '}
          {t('universeForm.instanceConfig.provisionedThroughput')}
        </YBLabel>
        <Box flex={1}>
          <YBInput
            type="number"
            fullWidth
            disabled={disableThroughput}
            inputProps={{ min: 1, 'data-testid': 'VolumeInfoField-ThroughputInput' }}
            value={convertToString(fieldValue.throughput)}
            onChange={(event) => onThroughputChange(event.target.value)}
            inputMode="numeric"
          />
        </Box>
      </Box>
>>>>>>> 3fdfe118
    );
  };

  return (
    <Controller
      control={control}
      name={UPDATE_FIELD}
      render={() => (
        <>
          {fieldValue && (
            <Box display="flex" width="100%" flexDirection="column">
              <Box>
                {renderVolumeInfo()}
                {!(
                  provider?.code === CloudType.gcp &&
                  masterPlacement === MasterPlacementMode.DEDICATED
                ) && <>{renderStorageType()}</>}
              </Box>

              {fieldValue.storageType && (
                <Box>
                  {renderDiskIops()}
                  {renderThroughput()}
                </Box>
              )}
            </Box>
          )}
        </>
      )}
    />
  );
};<|MERGE_RESOLUTION|>--- conflicted
+++ resolved
@@ -148,11 +148,7 @@
   };
 
   const onNumVolumesChanged = (numVolumes: any) => {
-<<<<<<< HEAD
-    setValue(UPDATE_FIELD, { ...fieldValue, numVolumes });
-=======
-    setValue(DEVICE_INFO_FIELD, { ...fieldValue, numVolumes: Number(numVolumes) });
->>>>>>> 3fdfe118
+    setValue(UPDATE_FIELD, { ...fieldValue, numVolumes: Number(numVolumes) });
   };
 
   //render
@@ -180,7 +176,6 @@
       isPrimary;
 
     return (
-<<<<<<< HEAD
       <Grid container spacing={2}>
         <Grid item lg={6}>
           <Box mt={2}>
@@ -190,27 +185,6 @@
                   {t('universeForm.instanceConfig.volumeInfo')}
                 </YBLabel>
               </Box>
-=======
-      <Box display="flex">
-        <Box display="flex">
-          <YBLabel dataTestId="VolumeInfoField-Label">
-            {t('universeForm.instanceConfig.volumeInfo')}
-          </YBLabel>
-        </Box>
-
-        <Box display="flex" flex={1}>
-          <Box flex={1}>
-            <YBInput
-              type="number"
-              fullWidth
-              disabled={fixedNumVolumes || !instanceTypeChanged.current || disableNumVolumes}
-              inputProps={{ min: 1, 'data-testid': 'VolumeInfoField-VolumeInput' }}
-              value={convertToString(fieldValue.numVolumes)}
-              onChange={(event) => onNumVolumesChanged(event.target.value)}
-              inputMode="numeric"
-            />
-          </Box>
->>>>>>> 3fdfe118
 
               <Box display="flex">
                 <Box flex={1} className={classes.volumeInfoTextField}>
@@ -219,12 +193,12 @@
                     fullWidth
                     disabled={fixedNumVolumes || !instanceTypeChanged.current || disableNumVolumes}
                     inputProps={{ min: 1, 'data-testid': `VolumeInfoField-${dataTag}-VolumeInput` }}
-                    value={fieldValue.numVolumes}
+                    value={convertToString(fieldValue.numVolumes)}
                     onChange={(event) => onNumVolumesChanged(event.target.value)}
+                    inputMode="numeric"
                   />
                 </Box>
 
-<<<<<<< HEAD
                 <Box display="flex" alignItems="center" px={1} flexShrink={1}>
                   x
                 </Box>
@@ -244,32 +218,14 @@
                       min: 1,
                       'data-testid': `VolumeInfoField-${dataTag}-VolumeSizeInput`
                     }}
-                    value={fieldValue.volumeSize}
+                    value={convertToString(fieldValue.volumeSize)}
                     onChange={(event) => onVolumeSizeChanged(event.target.value)}
                     onBlur={resetThroughput}
+                    inputMode="numeric"
                   />
                 </Box>
               </Box>
             </Box>
-=======
-          <Box flex={1}>
-            <YBInput
-              type="number"
-              fullWidth
-              disabled={
-                fixedVolumeSize ||
-                (provider?.code !== CloudType.kubernetes &&
-                  !smartResizePossible &&
-                  !instanceTypeChanged.current) ||
-                disableVolumeSize
-              }
-              inputProps={{ min: 1, 'data-testid': 'VolumeInfoField-VolumeSizeInput' }}
-              value={convertToString(fieldValue.volumeSize)}
-              onChange={(event) => onVolumeSizeChanged(event.target.value)}
-              onBlur={resetThroughput}
-              inputMode="numeric"
-            />
->>>>>>> 3fdfe118
           </Box>
         </Grid>
       </Grid>
@@ -282,7 +238,6 @@
       (volumeType === VolumeType.EBS && provider?.code === CloudType.aws)
     )
       return (
-<<<<<<< HEAD
         <Grid container spacing={2}>
           <Grid item lg={6} xs={12}>
             <Box mt={1}>
@@ -298,7 +253,6 @@
                     disabled={disableStorageType}
                     value={fieldValue.storageType}
                     inputProps={{
-                      min: 1,
                       'data-testid': `VolumeInfoField-${dataTag}-StorageTypeSelect`
                     }}
                     onChange={(event) =>
@@ -316,32 +270,6 @@
             </Box>
           </Grid>
         </Grid>
-=======
-        <Box display="flex">
-          <YBLabel dataTestId="VolumeInfoField-StorageTypeLabel">
-            {provider?.code === CloudType.aws
-              ? t('universeForm.instanceConfig.ebs')
-              : t('universeForm.instanceConfig.ssd')}
-          </YBLabel>
-          <Box flex={1}>
-            <YBSelect
-              fullWidth
-              disabled={disableStorageType}
-              value={fieldValue.storageType}
-              inputProps={{ 'data-testid': 'VolumeInfoField-StorageTypeSelect' }}
-              onChange={(event) =>
-                onStorageTypeChanged((event?.target.value as unknown) as StorageType)
-              }
-            >
-              {getStorageTypeOptions(provider?.code).map((item) => (
-                <MenuItem key={item.value} value={item.value}>
-                  {item.label}
-                </MenuItem>
-              ))}
-            </YBSelect>
-          </Box>
-        </Box>
->>>>>>> 3fdfe118
       );
 
     return null;
@@ -354,7 +282,6 @@
       return null;
 
     return (
-<<<<<<< HEAD
       <Grid container spacing={2}>
         <Grid item lg={6} sm={12}>
           <Box display="flex" mt={2}>
@@ -367,40 +294,21 @@
                 fullWidth
                 disabled={disableIops}
                 inputProps={{ min: 1, 'data-testid': `VolumeInfoField-${dataTag}-DiskIopsInput` }}
-                value={fieldValue.diskIops}
+                value={convertToString(fieldValue.diskIops)}
                 onChange={(event) => onDiskIopsChanged(event.target.value)}
                 onBlur={resetThroughput}
+                inputMode="numeric"
               />
             </Box>
           </Box>
         </Grid>
       </Grid>
-=======
-      <Box display="flex">
-        <YBLabel dataTestId="VolumeInfoField-DiskIopsLabel">
-          {t('universeForm.instanceConfig.provisionedIops')}
-        </YBLabel>
-        <Box flex={1}>
-          <YBInput
-            type="number"
-            fullWidth
-            disabled={disableIops}
-            inputProps={{ min: 1, 'data-testid': 'VolumeInfoField-DiskIopsInput' }}
-            value={convertToString(fieldValue.diskIops)}
-            onChange={(event) => onDiskIopsChanged(event.target.value)}
-            onBlur={resetThroughput}
-            inputMode="numeric"
-          />
-        </Box>
-      </Box>
->>>>>>> 3fdfe118
     );
   };
 
   const renderThroughput = () => {
     if (![StorageType.GP3, StorageType.UltraSSD_LRS].includes(fieldValue.storageType)) return null;
     return (
-<<<<<<< HEAD
       <Grid container spacing={2}>
         <Grid item lg={6} sm={12}>
           <Box display="flex" mt={1}>
@@ -413,32 +321,14 @@
                 fullWidth
                 disabled={disableThroughput}
                 inputProps={{ min: 1, 'data-testid': `VolumeInfoField-${dataTag}-ThroughputInput` }}
-                value={fieldValue.throughput}
+                value={convertToString(fieldValue.throughput)}
                 onChange={(event) => onThroughputChange(event.target.value)}
+                inputMode="numeric"
               />
             </Box>
           </Box>
         </Grid>
       </Grid>
-=======
-      <Box display="flex">
-        <YBLabel dataTestId="VolumeInfoField-ThroughputLabel">
-          {' '}
-          {t('universeForm.instanceConfig.provisionedThroughput')}
-        </YBLabel>
-        <Box flex={1}>
-          <YBInput
-            type="number"
-            fullWidth
-            disabled={disableThroughput}
-            inputProps={{ min: 1, 'data-testid': 'VolumeInfoField-ThroughputInput' }}
-            value={convertToString(fieldValue.throughput)}
-            onChange={(event) => onThroughputChange(event.target.value)}
-            inputMode="numeric"
-          />
-        </Box>
-      </Box>
->>>>>>> 3fdfe118
     );
   };
 
@@ -461,6 +351,7 @@
               {fieldValue.storageType && (
                 <Box>
                   {renderDiskIops()}
+
                   {renderThroughput()}
                 </Box>
               )}
