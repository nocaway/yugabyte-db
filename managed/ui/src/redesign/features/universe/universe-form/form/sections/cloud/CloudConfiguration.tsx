import React, { FC, useContext } from 'react';
import _ from 'lodash';
import { useSelector } from 'react-redux';
import { useTranslation } from 'react-i18next';
import { Box, Typography, Grid } from '@material-ui/core';
import {
  DefaultRegionField,
  MasterPlacementField,
  PlacementsField,
  ProvidersField,
  RegionsField,
  ReplicationFactor,
  TotalNodesField,
  UniverseNameField
} from '../../fields';
import { UniverseFormContext } from '../../../UniverseFormContainer';
import { getPrimaryCluster } from '../../../utils/helpers';
import { ClusterModes, ClusterType } from '../../../utils/dto';
import { useSectionStyles } from '../../../universeMainStyle';

export const CloudConfiguration: FC = () => {
  const classes = useSectionStyles();
  const { t } = useTranslation();

  //feature flagging
  const featureFlags = useSelector((state: any) => state.featureFlags);
  const isGeoPartitionEnabled =
    featureFlags.test.enableGeoPartitioning || featureFlags.released.enableGeoPartitioning;

  //form context
  const { clusterType, mode, universeConfigureTemplate } = useContext(UniverseFormContext)[0];
  const isPrimary = clusterType === ClusterType.PRIMARY;
  const isEditMode = mode === ClusterModes.EDIT; //Form is in edit mode
  const isCreatePrimary = !isEditMode && isPrimary; //Creating Primary Cluster
  const isEditPrimary = isEditMode && isPrimary; //Editing Primary Cluster

  //For async cluster creation show providers based on primary clusters provider type
  const primaryProviderCode = !isPrimary
    ? _.get(getPrimaryCluster(universeConfigureTemplate), 'userIntent.providerType', null)
    : null;

  return (
    <Box className={classes.sectionContainer} data-testid="cloud-config-section">
<<<<<<< HEAD
      <Box flex={1} display="flex" flexDirection="row">
        <Box>
          <Grid container spacing={3}>
            <Grid item lg={12}>
              <Box mb={4}>
                <Typography className={classes.sectionHeaderFont}>
                  {t('universeForm.cloudConfig.title')}
                </Typography>
              </Box>
              {isPrimary && (
                <Box mt={2}>
                  <UniverseNameField disabled={isEditPrimary} />
                </Box>
              )}
              <Box mt={2}>
                <ProvidersField
                  disabled={isEditMode || !isPrimary}
                  filterByProvider={primaryProviderCode}
                />
              </Box>
              <Box mt={2}>
                <RegionsField disabled={false} />
              </Box>
              <Box mt={2}>
                <MasterPlacementField isPrimary={isPrimary} />
              </Box>
              <Box mt={2}>
                <TotalNodesField disabled={false} />
              </Box>
              <Box mt={2}>
                <ReplicationFactor disabled={isEditMode} isPrimary={isPrimary} />
              </Box>
              {isCreatePrimary && isGeoPartitionEnabled && (
                <Box mt={2} display="flex" flexDirection="column">
                  <DefaultRegionField />
                </Box>
              )}
            </Grid>
          </Grid>
        </Box>
        <Box ml={5}>
          <Grid container spacing={3}>
            <Grid item lg={12}>
              <PlacementsField disabled={false} />
            </Grid>
          </Grid>
        </Box>
      </Box>
=======
      <Grid container spacing={3}>
        <Grid item lg={6}>
          <Box mb={4}>
            <Typography className={classes.sectionHeaderFont}>
              {t('universeForm.cloudConfig.title')}
            </Typography>
          </Box>
          {isPrimary && (
            <Box mt={1}>
              <UniverseNameField disabled={isEditPrimary} />
            </Box>
          )}
          <Box mt={1}>
            <ProvidersField disabled={isEditMode} filterByProvider={primaryProviderCode} />
          </Box>
          <Box mt={1}>
            <RegionsField disabled={false} />
          </Box>
          <Box mt={1} flexDirection="row" display="flex" alignItems="flex-start">
            <TotalNodesField disabled={false} />
            <ReplicationFactor disabled={isEditMode} isPrimary={isPrimary} />
          </Box>
          {isCreatePrimary && isGeoPartitionEnabled && (
            <Box mt={2} display="flex" flexDirection="column">
              <DefaultRegionField />
            </Box>
          )}
        </Grid>
        <Grid item lg={6}>
          <PlacementsField disabled={false} isPrimary={isPrimary} />
        </Grid>
      </Grid>
>>>>>>> 3fdfe118
    </Box>
  );
};<|MERGE_RESOLUTION|>--- conflicted
+++ resolved
@@ -41,7 +41,6 @@
 
   return (
     <Box className={classes.sectionContainer} data-testid="cloud-config-section">
-<<<<<<< HEAD
       <Box flex={1} display="flex" flexDirection="row">
         <Box>
           <Grid container spacing={3}>
@@ -85,45 +84,11 @@
         <Box ml={5}>
           <Grid container spacing={3}>
             <Grid item lg={12}>
-              <PlacementsField disabled={false} />
+              <PlacementsField disabled={false} isPrimary={isPrimary} />
             </Grid>
           </Grid>
         </Box>
       </Box>
-=======
-      <Grid container spacing={3}>
-        <Grid item lg={6}>
-          <Box mb={4}>
-            <Typography className={classes.sectionHeaderFont}>
-              {t('universeForm.cloudConfig.title')}
-            </Typography>
-          </Box>
-          {isPrimary && (
-            <Box mt={1}>
-              <UniverseNameField disabled={isEditPrimary} />
-            </Box>
-          )}
-          <Box mt={1}>
-            <ProvidersField disabled={isEditMode} filterByProvider={primaryProviderCode} />
-          </Box>
-          <Box mt={1}>
-            <RegionsField disabled={false} />
-          </Box>
-          <Box mt={1} flexDirection="row" display="flex" alignItems="flex-start">
-            <TotalNodesField disabled={false} />
-            <ReplicationFactor disabled={isEditMode} isPrimary={isPrimary} />
-          </Box>
-          {isCreatePrimary && isGeoPartitionEnabled && (
-            <Box mt={2} display="flex" flexDirection="column">
-              <DefaultRegionField />
-            </Box>
-          )}
-        </Grid>
-        <Grid item lg={6}>
-          <PlacementsField disabled={false} isPrimary={isPrimary} />
-        </Grid>
-      </Grid>
->>>>>>> 3fdfe118
     </Box>
   );
 };