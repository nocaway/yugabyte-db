--- conflicted
+++ resolved
@@ -75,13 +75,8 @@
       </Box>
 
       {ycqlEnabled && (
-<<<<<<< HEAD
         <Box mt={3}>
-          {!isAuthEnforced && (
-=======
-        <Box mt={1}>
           {!enforceAuth && (
->>>>>>> 3fdfe118
             <Box display="flex">
               <YBToggleField
                 name={YCQL_AUTH_FIELD}
