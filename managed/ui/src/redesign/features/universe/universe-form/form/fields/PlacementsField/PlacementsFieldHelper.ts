--- conflicted
+++ resolved
@@ -26,13 +26,10 @@
   DEVICE_INFO_FIELD,
   MASTERS_IN_DEFAULT_REGION_FIELD,
   DEFAULT_REGION_FIELD,
-<<<<<<< HEAD
   MASTER_PLACEMENT_FIELD,
   MASTER_DEVICE_INFO_FIELD,
-  MASTER_INSTANCE_TYPE_FIELD
-=======
+  MASTER_INSTANCE_TYPE_FIELD,
   TOAST_AUTO_DISMISS_INTERVAL
->>>>>>> a4cb904b
 } from '../../../utils/constants';
 
 export const getPlacementsFromCluster = (
