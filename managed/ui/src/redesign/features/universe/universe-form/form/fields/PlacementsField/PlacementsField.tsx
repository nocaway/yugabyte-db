--- conflicted
+++ resolved
@@ -56,21 +56,13 @@
             : t('universeForm.cloudConfig.azNodesLabel')}
         </YBLabel>
       </Box>
-<<<<<<< HEAD
-      <Box flexShrink={1} width="56px">
-        <YBLabel dataTestId="PlacementsField-PreferredLabel">
-          {t('universeForm.cloudConfig.preferredAZLabel')}
-        </YBLabel>
-      </Box>
-=======
       {isPrimary && (
-        <Box flexShrink={1} width="100px">
+        <Box flexShrink={1} width="56px">
           <YBLabel dataTestId="PlacementsField-PreferredLabel">
             {t('universeForm.cloudConfig.preferredAZLabel')}
           </YBLabel>
         </Box>
       )}
->>>>>>> 3fdfe118
     </Box>
   );
 
@@ -138,27 +130,9 @@
               )}
             />
           </Box>
-<<<<<<< HEAD
-          <Box flexShrink={1} alignItems="center" mt={1}>
-            <YBCheckbox
-              name={prefferedAZField}
-              onChange={(e) => {
-                setValue(prefferedAZField, e.target.checked);
-              }}
-              defaultChecked={field.isAffinitized}
-              value={field.isAffinitized}
-              disabled={isLoading}
-              label=""
-              inputProps={{
-                'data-testid': `PlacementsField-PrefferedCheckbox${index}`
-              }}
-            />
-          </Box>
-=======
           {isPrimary && (
-            <Box flexShrink={1} display="flex" alignItems="center" width="100px">
+            <Box flexShrink={1} alignItems="center" mt={1}>
               <YBCheckbox
-                size="medium"
                 name={prefferedAZField}
                 onChange={(e) => {
                   setValue(prefferedAZField, e.target.checked);
@@ -173,7 +147,6 @@
               />
             </Box>
           )}
->>>>>>> 3fdfe118
         </Box>
       );
     });
