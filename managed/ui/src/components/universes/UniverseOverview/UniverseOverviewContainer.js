--- conflicted
+++ resolved
@@ -1,11 +1,6 @@
 // Copyright YugaByte Inc.
-<<<<<<< HEAD
-// eslint-disable-next-line import/named
-import { UniverseOverview } from '../../universes';
-=======
 
 import UniverseOverview from '../UniverseOverview';
->>>>>>> d97930b6
 import { connect } from 'react-redux';
 
 function mapStateToProps(state) {
