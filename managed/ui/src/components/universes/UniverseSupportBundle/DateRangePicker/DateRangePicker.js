import React, {useState, useEffect, useCallback} from 'react';
import { DatePicker } from 'react-widgets';

import './DateRangePicker.scss';


export const CustomDateRangePicker = ({ onRangeChange }) => {
  const yesterday = new Date();
  yesterday.setDate(new Date().getDate() - 1);
  const [localStartDate, setLocalStartDate] = useState(yesterday);
  const [localEndDate, setLocalEndDate] = useState(new Date());

  const handleStartDateTimeChange = (timestamp) => {
    setLocalStartDate(timestamp);
    onRangeChange({ start:localEndDate, end: timestamp});
  };

<<<<<<< HEAD
  const handleEndDateTimeChange = useCallback((timestamp) => {
=======
  const handleEndDateTimeChange = (timestamp) => {
>>>>>>> a5893cba
    setLocalEndDate(timestamp)
    onRangeChange({ start:localStartDate, end: timestamp});
  }, [setLocalEndDate, onRangeChange, localStartDate]);

  useEffect(() => {
    handleEndDateTimeChange(new Date());
  }, [handleEndDateTimeChange]);


  return (
    <span className="support-bundle-custom-date-range">
      <DatePicker
        placeholder="yyyy-MM-DD"
        defaultValue={yesterday}
        onChange={handleStartDateTimeChange}
        max={new Date()}
      />
      &ndash;
      <DatePicker
        placeholder="yyyy-MM-DD"
        defaultValue={new Date()}
        onChange={handleEndDateTimeChange}
        max={new Date()}
        min={localStartDate}
      />
    </span>
  );
};<|MERGE_RESOLUTION|>--- conflicted
+++ resolved
@@ -1,4 +1,4 @@
-import React, {useState, useEffect, useCallback} from 'react';
+import React, {useState} from 'react';
 import { DatePicker } from 'react-widgets';
 
 import './DateRangePicker.scss';
@@ -15,19 +15,10 @@
     onRangeChange({ start:localEndDate, end: timestamp});
   };
 
-<<<<<<< HEAD
-  const handleEndDateTimeChange = useCallback((timestamp) => {
-=======
   const handleEndDateTimeChange = (timestamp) => {
->>>>>>> a5893cba
     setLocalEndDate(timestamp)
     onRangeChange({ start:localStartDate, end: timestamp});
-  }, [setLocalEndDate, onRangeChange, localStartDate]);
-
-  useEffect(() => {
-    handleEndDateTimeChange(new Date());
-  }, [handleEndDateTimeChange]);
-
+  };
 
   return (
     <span className="support-bundle-custom-date-range">
