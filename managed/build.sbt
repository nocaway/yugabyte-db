import jline.console.ConsoleReader
import play.sbt.PlayImport.PlayKeys.{playInteractionMode, playMonitoredFiles}
import play.sbt.PlayInteractionMode

import scala.sys.process.Process

import Tests._

useCoursier := false

// ------------------------------------------------------------------------------------------------
// Constants
// ------------------------------------------------------------------------------------------------

// This is used to decide whether to clean/build the py2 or py3 venvs.
lazy val USE_PYTHON3 = strToBool(System.getenv("YB_MANAGED_DEVOPS_USE_PYTHON3"), true)

// Use this to enable debug logging in this script.
lazy val YB_DEBUG_ENABLED = strToBool(System.getenv("YB_BUILD_SBT_DEBUG"))

// ------------------------------------------------------------------------------------------------
// Functions
// ------------------------------------------------------------------------------------------------

def normalizeEnvVarValue(value: String): String = {
  if (value == null) null else value.trim()
}

def strToBool(s: String, default: Boolean = false): Boolean = {
  if (s == null) default
  else {
    val normalizedStr = normalizeEnvVarValue(s)
    normalizedStr != null && (normalizedStr.toLowerCase() == "true" || normalizedStr == "1")
  }
}

def ybLog(s: String): Unit = {
  println("[Yugabyte sbt log] " + s)
}

def getEnvVar(envVarName: String): String = {
  val envVarValue = System.getenv(envVarName)
  val strValue = normalizeEnvVarValue(envVarValue)
  if (YB_DEBUG_ENABLED) {
    ybLog("getEnvVar: envVarName=" + envVarName + ", strValue=" + strValue)
  }
  strValue
}

def getBoolEnvVar(envVarName: String): Boolean = {
  val strValue = getEnvVar(envVarName)
  val boolValue = strToBool(strValue)
  if (YB_DEBUG_ENABLED) {
    ybLog("getBoolEnvVar: envVarName=" + envVarName + ", boolValue=" + boolValue)
  }
  boolValue
}

def isDefined(s: String): Boolean = {
  s != null && normalizeEnvVarValue(s).nonEmpty
}

def validateResolver(
    resolver: Seq[sbt.Resolver],
    description: String): Seq[sbt.Resolver] = {
  if (resolver == null) {
    throw new AssertionError("Undefined resolver: " + description)
  }
  // We are logging this even in non-debug mode, because these log messages are very useful and
  // only one message is logged per resolver.
  ybLog("[Resolver] " + description + ": " + resolver)
  resolver
}


// ------------------------------------------------------------------------------------------------
// Task Keys
// ------------------------------------------------------------------------------------------------

lazy val cleanPlatform = taskKey[Int]("Clean Yugabyte Platform")

lazy val compilePlatform = taskKey[Int]("Compile Yugabyte Platform")

lazy val runPlatformTask = taskKey[Unit]("Run Yugabyte Platform helper task")

lazy val runPlatform = inputKey[Unit]("Run Yugabyte Platform with UI")

lazy val consoleSetting = settingKey[PlayInteractionMode]("custom console setting")

lazy val versionGenerate = taskKey[Int]("Add version_metadata.json file")

lazy val buildVenv = taskKey[Int]("Build venv")
lazy val buildUI = taskKey[Int]("Build UI")

lazy val cleanUI = taskKey[Int]("Clean UI")
lazy val cleanVenv = taskKey[Int]("Clean venv")


lazy val compileJavaGenClient = taskKey[Int]("Compile generated Java code")

// ------------------------------------------------------------------------------------------------
// Main build.sbt script
// ------------------------------------------------------------------------------------------------

name := "yugaware"

lazy val root = (project in file("."))
  .enablePlugins(PlayJava, PlayEbean, SbtWeb, JavaAppPackaging, JavaAgent)
  .disablePlugins(PlayLayoutPlugin)
  .settings(commands += Command.command("deflake") { state =>
    "test" :: "deflake" :: state
  })
  .settings(commands += Command.args("deflakeOne", "<arg>") { (state, args) =>
    "testOnly " + args.mkString(" ") :: "deflakeOne " + args.mkString(" "):: state
  })

scalaVersion := "2.12.10"
version := (sys.process.Process("cat version.txt").lineStream_!.head)
Global / onChangedBuildSource := ReloadOnSourceChanges

libraryDependencies ++= Seq(
  javaJdbc,
  ehcache,
  javaWs,
  filters,
  guice,
  "com.google.inject.extensions" % "guice-multibindings" % "4.2.3",
  "org.mockito" % "mockito-core" % "2.13.0",
  "org.mockito" % "mockito-inline" % "3.8.0" % Test,
  "org.mindrot" % "jbcrypt" % "0.4",
  "org.postgresql" % "postgresql" % "42.2.25",
  "net.logstash.logback" % "logstash-logback-encoder" % "6.2",
  "org.codehaus.janino" % "janino" % "3.1.6",
  "org.apache.commons" % "commons-compress" % "1.21",
  "org.apache.httpcomponents" % "httpcore" % "4.4.5",
  "org.apache.httpcomponents" % "httpclient" % "4.5.13",
  "org.flywaydb" %% "flyway-play" % "4.0.0",
  // https://github.com/YugaByte/cassandra-java-driver/releases
  "com.yugabyte" % "cassandra-driver-core" % "3.8.0-yb-7",
  "org.yaml" % "snakeyaml" % "1.29",
  "org.bouncycastle" % "bcpkix-jdk15on" % "1.61",
  "org.springframework.security" % "spring-security-core" % "5.5.6",
  "com.amazonaws" % "aws-java-sdk-ec2" % "1.12.129",
  "com.amazonaws" % "aws-java-sdk-kms" % "1.12.129",
  "com.amazonaws" % "aws-java-sdk-iam" % "1.12.129",
  "com.amazonaws" % "aws-java-sdk-sts" % "1.12.129",
  "com.amazonaws" % "aws-java-sdk-s3" % "1.12.129",
  "com.cronutils" % "cron-utils" % "9.1.6",
  "com.azure" % "azure-storage-blob" % "12.7.0",
  "com.azure" % "azure-core" % "1.1.0",
  "io.prometheus" % "simpleclient" % "0.11.0",
  "io.prometheus" % "simpleclient_hotspot" % "0.11.0",
  "io.prometheus" % "simpleclient_servlet" % "0.11.0",
  "org.glassfish.jaxb" % "jaxb-runtime" % "2.3.2",
  "org.pac4j" %% "play-pac4j" % "7.0.1",
  "org.pac4j" % "pac4j-oauth" % "3.7.0" exclude("commons-io" , "commons-io"),
  "org.pac4j" % "pac4j-oidc" % "3.7.0" exclude("commons-io" , "commons-io"),
  "com.typesafe.play" %% "play-json" % "2.6.14",
  "org.asynchttpclient" % "async-http-client" % "2.2.1",
  "commons-validator" % "commons-validator" % "1.7",
  "com.h2database" % "h2" % "2.1.212" % Test,
  "org.hamcrest" % "hamcrest-core" % "2.2" % Test,
  "pl.pragmatists" % "JUnitParams" % "1.1.1" % Test,
  "com.icegreen" % "greenmail" % "1.6.1" % Test,
  "com.icegreen" % "greenmail-junit4" % "1.6.1" % Test,
  "org.apache.velocity" % "velocity" % "1.7",
  "org.apache.velocity" % "velocity-engine-core" % "2.3",
  "com.fasterxml.jackson.core" % "jackson-core" % "2.10.5",
  "com.jayway.jsonpath" % "json-path" % "2.6.0",
  "commons-io" % "commons-io" % "2.8.0",
  "commons-codec" % "commons-codec" % "1.15",
  "com.google.apis" % "google-api-services-compute" % "v1-rev20220506-1.32.1",
  "com.google.cloud" % "google-cloud-compute" % "1.9.1",
  "com.google.cloud" % "google-cloud-storage" % "2.2.1",
  "org.projectlombok" % "lombok" % "1.18.20",
  "com.squareup.okhttp3" % "okhttp" % "4.9.2",
  "com.squareup.okhttp3" % "mockwebserver" % "4.9.2" % Test,
  "io.kamon" %% "kamon-bundle" % "2.2.2",
  "io.kamon" %% "kamon-prometheus" % "2.2.2",
  "org.unix4j" % "unix4j-command" % "0.6",
  "com.github.dikhan" % "pagerduty-client" % "3.1.2",
  "com.bettercloud" % "vault-java-driver" % "5.1.0",
  "org.apache.directory.api" % "api-all" % "2.1.0",
  "io.fabric8" % "kubernetes-client" % "5.10.2",
  "org.apache.commons" % "commons-text" % "1.9"
)
// Clear default resolvers.
appResolvers := None
bootResolvers := None
otherResolvers := Seq()

// Whether to use local maven repo to retrieve artifacts (used for yb-client).
lazy val ybUseMavenLocalEnvVarName = "USE_MAVEN_LOCAL"
lazy val mavenLocal = getBoolEnvVar(ybUseMavenLocalEnvVarName)

lazy val ybMvnSnapshotUrlEnvVarName = "YB_MVN_SNAPSHOT_URL"
lazy val ybMvnLocalRepoEnvVarName = "YB_MVN_LOCAL_REPO"

lazy val ybLocalResolverDescription =
    "Local resolver (enabled by " + ybUseMavenLocalEnvVarName + ", path can be customized with " +
    ybMvnLocalRepoEnvVarName + ")"
lazy val ybLocalResolver = {
  if (mavenLocal) {
    val localMavenRepo = getEnvVar(ybMvnLocalRepoEnvVarName)
    if (isDefined(localMavenRepo)) {
      Seq("Local Maven Repository" at "file://" + localMavenRepo)
    } else {
      Seq(Resolver.mavenLocal)
    }
  } else {
    Seq()
  }
}

lazy val ybClientSnapshotResolverDescription =
    "Snapshot resolver for yb-client jar (used when " + ybUseMavenLocalEnvVarName + " is not " +
    "set, mostly during local development, configured with " + ybMvnSnapshotUrlEnvVarName + ")"

lazy val ybClientSnapshotResolver = {
  if (mavenLocal) {
    Seq()
  } else {
    val ybMavenSnapshotUrl = getEnvVar(ybMvnSnapshotUrlEnvVarName)
    if (isDefined(ybMavenSnapshotUrl)) {
      Seq("Yugabyte Maven Snapshots" at ybMavenSnapshotUrl)
    } else {
      Seq()
    }
  }
}

lazy val ybPublicSnapshotResolverDescription =
    "Public snapshot resolver for yb-client jar"

lazy val ybPublicSnapshotResolver = {
  val ybPublicSnapshotUrl = "https://repository.yugabyte.com/maven/"
  Seq("Yugabyte Public Maven Snapshots" at ybPublicSnapshotUrl)
}

// Custom remote maven repository to retrieve library dependencies from.
lazy val ybMvnCacheUrlEnvVarName = "YB_MVN_CACHE_URL"
lazy val ybMvnCacheUrl = getEnvVar(ybMvnCacheUrlEnvVarName)
lazy val mavenCacheServerResolverDescription =
    "Maven cache server (such as Nexus or Artifactory), specified by " + ybMvnCacheUrlEnvVarName
lazy val mavenCacheServerResolver = {
  if (isDefined(ybMvnCacheUrl)) {
    Seq("Yugabyte Maven Cache" at ybMvnCacheUrl)
  } else {
    Seq()
  }
}

// Override default resolver order.

// We put the local resolver because of a weird issue that happens on Jenkins. We somehow end up
// with only the .pom file but not the .jar file downloaded to the local Maven repo for the
// com.fasterxml.jackson.core#jackson-core;2.9.9 artifact, and then sbt 0.13.15 fails with the
// error below. When this issue is resolved, we can put the local resolver first to use cached
// jars as much as possible.
// https://gist.githubusercontent.com/mbautin/61a505cc9d35833d37557c9762130fd0/raw

externalResolvers := {
  validateResolver(mavenCacheServerResolver, mavenCacheServerResolverDescription) ++
  validateResolver(ybLocalResolver, ybLocalResolverDescription) ++
  validateResolver(externalResolvers.value, "Default resolver") ++
  validateResolver(ybClientSnapshotResolver, ybClientSnapshotResolverDescription) ++
  validateResolver(ybPublicSnapshotResolver, ybPublicSnapshotResolverDescription)
}

(Compile / compilePlatform) := {
  (Compile / compile).value
  buildVenv.value
  buildUI.value
  versionGenerate.value
}

cleanPlatform := {
  clean.value
  cleanVenv.value
  cleanUI.value
}

versionGenerate := {
  val buildType = sys.env.get("BUILD_TYPE").getOrElse("release")
  val status = Process("../build-support/gen_version_info.py --build-type=" + buildType + " " +
    (Compile / resourceDirectory).value / "version_metadata.json").!
  ybLog("version_metadata.json Generated")
  Process("rm -f " + (Compile / resourceDirectory).value / "gen_version_info.log").!
  status
}

buildVenv := {
  ybLog("Building virtual env...")
  val status = Process("./bin/install_python_requirements.sh", baseDirectory.value / "devops").!
  Process("./bin/install_ansible_requirements.sh --force", baseDirectory.value / "devops").!
  status
}

buildUI := {
  ybLog("Building UI...")
  val status = Process("npm ci", baseDirectory.value / "ui").!
  status
}

compileJavaGenClient := {
  val buildType = sys.env.get("BUILD_TYPE").getOrElse("release")
  val status = Process("mvn install", new File(baseDirectory.value + "/client/java/generated")).!
  status
}

cleanUI := {
  ybLog("Cleaning UI...")
  val status = Process("rm -rf node_modules", baseDirectory.value / "ui").!
  status
}

def get_venv_dir(): String = {
  if (USE_PYTHON3) "venv" else "python_virtual_env"
}

cleanVenv := {
  ybLog("Cleaning virtual env...")
  val venvDir: String = get_venv_dir()
  val status = Process("rm -rf " + venvDir, baseDirectory.value / "devops").!
  status
}

// Generate a Java API client.
lazy val javagen = project.in(file("client/java"))
  .settings(
    openApiInputSpec := "src/main/resources/swagger.json",
    openApiGeneratorName := "java",
    openApiOutputDir := "client/java/generated",
    openApiValidateSpec := SettingDisabled,
    openApiConfigFile := "client/java/openapi-java-config.json",

  )

// Generate a Python API client.
lazy val pythongen = project.in(file("client/python"))
  .settings(
    openApiInputSpec := "src/main/resources/swagger.json",
    openApiGeneratorName := "python",
    openApiOutputDir := "client/python/generated",
    openApiValidateSpec := SettingDisabled,
    openApiConfigFile := "client/python/openapi-python-config.json"
  )

// Generate a Go API client.
lazy val gogen = project.in(file("client/go"))
  .settings(
    openApiInputSpec := "src/main/resources/swagger.json",
    openApiGeneratorName := "go",
    openApiOutputDir := "client/go/generated",
    openApiValidateSpec := SettingDisabled,
    openApiConfigFile := "client/go/openapi-go-config.json"
  )

packageZipTarball.in(Universal) := packageZipTarball.in(Universal).dependsOn(versionGenerate).value

runPlatformTask := {
  (Compile / run).toTask("").value
}

/**
 * Add UI Run hook to run UI alongside with API.
 */
runPlatform := {
  val curState = state.value
  val newState = Project.extract(curState).appendWithoutSession(
    Vector(PlayKeys.playRunHooks += UIRunHook(baseDirectory.value / "ui")),
    curState
  )
  Project.extract(newState).runTask(runPlatformTask, newState)
}

libraryDependencies += "org.yb" % "yb-client" % "0.8.20-SNAPSHOT"
<<<<<<< HEAD
=======
libraryDependencies += "org.yb" % "ybc-client" % "0.0.1"
>>>>>>> a5893cba

libraryDependencies ++= Seq(
  // We wont use swagger-ui jar since we want to change some of the assets:
  //  "org.webjars" % "swagger-ui" % "3.43.0",
  "io.swagger" %% "swagger-play2" % "1.6.1",
  "io.swagger" %% "swagger-scala-module" % "1.0.5",
  // Overrides mainly to address transitive deps in cassandra-driver-core and pac4j-oidc/oauth
  "io.netty" % "netty-handler" % "4.1.71.Final",
  "io.netty" % "netty-codec-http" % "4.1.71.Final",
  "io.netty" % "netty" % "3.10.6.Final",
  "io.netty" % "netty-tcnative-boringssl-static" % "2.0.44.Final",
  "com.fasterxml.jackson.dataformat" % "jackson-dataformat-xml" % "2.9.10",
  "org.slf4j" % "slf4j-ext" % "1.7.26",
  "net.minidev" % "json-smart" % "2.4.8"
)
// https://mvnrepository.com/artifact/eu.unicredit/sbt-swagger-codegen-lib
//libraryDependencies += "eu.unicredit" %% "sbt-swagger-codegen-lib" % "0.0.12"


dependencyOverrides += "com.google.protobuf" % "protobuf-java" % "latest.integration"
dependencyOverrides += "com.google.guava" % "guava" % "23.0"
dependencyOverrides += "com.fasterxml.jackson.module" %% "jackson-module-scala" % "2.9.10"
dependencyOverrides += "com.fasterxml.jackson.dataformat" % "jackson-dataformat-cbor" % "2.9.10"
dependencyOverrides += "com.fasterxml.jackson.datatype" % "jackson-datatype-jsr310" % "2.9.10"
dependencyOverrides += "com.fasterxml.jackson.core" % "jackson-databind" % "2.9.10.8"

concurrentRestrictions in Global := Seq(Tags.limitAll(16))

val testParallelForks = SettingKey[Int]("testParallelForks",
  "Number of parallel forked JVMs, running tests")
testParallelForks := 4
val testShardSize = SettingKey[Int]("testShardSize",
  "Number of test classes, executed by each forked JVM")
testShardSize := 30

concurrentRestrictions in Global += Tags.limit(Tags.ForkedTestGroup, testParallelForks.value)

def partitionTests(tests: Seq[TestDefinition], shardSize: Int) =
  tests.sortWith(_.name < _.name).grouped(shardSize).zipWithIndex map {
    case (tests, index) =>
      val options = ForkOptions().withRunJVMOptions(Vector(
        "-Xmx2g", "-XX:MaxMetaspaceSize=600m", "-XX:MetaspaceSize=200m",
        "-Dconfig.file=src/main/resources/application.test.conf"
      ))
      Group("testGroup" + index, tests, SubProcess(options))
  } toSeq

Test / parallelExecution := true
Test / fork := true
Test / testGrouping := partitionTests( (Test / definedTests).value, testShardSize.value )

javaOptions in Test += "-Dconfig.file=src/main/resources/application.test.conf"
testOptions += Tests.Argument(TestFrameworks.JUnit, "-v", "-q", "-a")

// Skip packaging javadoc for now
sources in (Compile, doc) := Seq()
publishArtifact in (Compile, packageDoc) := false

topLevelDirectory := None

// Skip auto-recompile of code in dev mode if AUTO_RELOAD=false
lazy val autoReload = getBoolEnvVar("AUTO_RELOAD")
playMonitoredFiles := { if (autoReload) (playMonitoredFiles.value: @sbtUnchecked) else Seq() }

consoleSetting := {
  object PlayConsoleInteractionModeNew extends PlayInteractionMode {
    private def withConsoleReader[T](f: ConsoleReader => T): T = {
      val consoleReader = new ConsoleReader
      try f(consoleReader)
      finally consoleReader.close()
    }
    private def waitForKey(): Unit = {
      withConsoleReader { consoleReader =>
        def waitEOF(): Unit = {
          consoleReader.readCharacter() match {
            case 4 | -1 =>
            // Note: we have to listen to -1 for jline2, for some reason...
            // STOP on Ctrl-D, EOF.
            case 11 =>
              consoleReader.clearScreen(); waitEOF()
            case 10 | 13 =>
              println(); waitEOF()
            case _ => waitEOF()
          }
        }
        doWithoutEcho(waitEOF())
      }
    }
    def doWithoutEcho(f: => Unit): Unit = {
      withConsoleReader { consoleReader =>
        val terminal = consoleReader.getTerminal
        terminal.setEchoEnabled(false)
        try f
        finally terminal.restore()
      }
    }
    override def waitForCancel(): Unit = waitForKey()

    override def toString = "Console Interaction Mode"
  }

  PlayConsoleInteractionModeNew
}

playInteractionMode := consoleSetting.value

val swaggerGen: TaskKey[Unit] = taskKey[Unit](
  "generate swagger.json"
)

// in settings
swaggerGen := Def.taskDyn {
  // Consider generating this only in managedResources
  val file = (resourceDirectory in Compile).value / "swagger.json"
  Def.sequential(
    (runMain in Test)
      .toTask(s" com.yugabyte.yw.controllers.SwaggerGenTest $file"),
    (javagen / openApiGenerate),
    compileJavaGenClient,
    (pythongen / openApiGenerate),
    (gogen / openApiGenerate)
  )
}.value

// TODO: Should we trigger swagger gen on compile??
// swaggerGen := swaggerGen.triggeredBy(compile in Compile).value

val grafanaGen: TaskKey[Unit] = taskKey[Unit](
  "generate dashboard.json"
)

grafanaGen := Def.taskDyn {
  val file = (resourceDirectory in Compile).value / "metric" / "Dashboard.json"
  Def.sequential(
    (runMain in Test)
      .toTask(s" com.yugabyte.yw.controllers.GrafanaGenTest $file")
  )
}.value<|MERGE_RESOLUTION|>--- conflicted
+++ resolved
@@ -375,10 +375,7 @@
 }
 
 libraryDependencies += "org.yb" % "yb-client" % "0.8.20-SNAPSHOT"
-<<<<<<< HEAD
-=======
 libraryDependencies += "org.yb" % "ybc-client" % "0.0.1"
->>>>>>> a5893cba
 
 libraryDependencies ++= Seq(
   // We wont use swagger-ui jar since we want to change some of the assets:
