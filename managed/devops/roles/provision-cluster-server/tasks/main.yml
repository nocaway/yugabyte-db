# Copyright 2019 YugaByte, Inc. and Contributors
#
# Licensed under the Polyform Free Trial License 1.0.0 (the "License"); you
# may not use this file except in compliance with the License. You
# may obtain a copy of the License at
#
# https://github.com/YugaByte/yugabyte-db/blob/master/licenses/POLYFORM-FREE-TRIAL-LICENSE-1.0.0.txt

- name: Ensure we have the proper vars
  assert:
    that:
      - cloud_type is defined
      - use_chrony is defined
      - mount_points is defined
      - systemd_option is defined
      - pg_max_mem_mb is defined

<<<<<<< HEAD
# - name: Do we need chrony?
#   set_fact:
#     should_setup_chrony: "{{ ((cloud_type == 'aws' or cloud_type == 'gcp') and \
#                           (use_chrony or \
#                           ((ansible_distribution == 'RedHat') and \
#                           (ansible_distribution_major_version > '7')))) | bool }}"
#     ntp_service_name: "{{ 'ntpd' if ((ansible_distribution != 'Debian') and \
#                       (ansible_distribution != 'Ubuntu')) else 'ntp' }}"

# - block:
#   - name: Install NTP
#     become: yes
#     become_method: sudo
#     module_defaults:
#       yum:
#         lock_timeout: 600
#     package:
#       name: ntp
#       state: latest

#   - block:
#     - name: Provision | Stop NTP service
#       service:
#         enabled: yes
#         name: "{{ ntp_service_name }}"
#         state: stopped

#     - name: Force date/time synchronization with NTP
#       become: yes
#       become_method: sudo
#       shell: ntpd -gq

#     when: ansible_distribution != "Debian"

#   - name: Provision | Restart NTP service
#     service:
#       enabled: yes
#       name: "{{ ntp_service_name }}"
#       state: restarted

#   when: "{{ not should_setup_chrony and not air_gap and cloud_type != 'onprem' }}"

# - block:
#   - name: Uninstall NTP if available
#     become: yes
#     become_method: sudo
#     module_defaults:
#       yum:
#         lock_timeout: 600
#     package:
#       name: ntp
#       state: absent
#   when: should_setup_chrony and not air_gap

# - block:
#   - name: Install and Configure chrony
#     include_role:
#       name: ansible-chrony
#     vars:
#       #  per AWS Time Sync docs: https://docs.aws.amazon.com/AWSEC2/latest/UserGuide/set-time.html
#       #  per GCP docs:
#       #     https://cloud.google.com/container-optimized-os/docs/how-to/create-configure-instance
#       chrony_server: "{% if cloud_type == 'aws' %}169.254.169.123 \
#                       {% else %}metadata.google.internal \
#                       {% endif %} prefer iburst minpoll 4 maxpoll 4"

#   - name: Force date/time synchronization with chrony
#     become: yes
#     become_method: sudo
#     shell: chronyc makestep
#   when: should_setup_chrony

# - name: Provision | Set swappiness off
#   sysctl:
#     name: vm.swappiness
#     value: 0
#     state: present

# - name: Provision | Create core dump kernel pattern
#   sysctl:
#     name: kernel.core_pattern
#     value: "{{ yb_home_dir }}/cores/core_%e.%p"
#     state: present
=======
- name: Do we need chrony?
  set_fact:
    should_setup_chrony: "{{ ((cloud_type == 'aws' or cloud_type == 'gcp') and \
                          (use_chrony or \
                          ((ansible_os_family == 'RedHat') and \
                          (ansible_distribution_major_version > '7')))) | bool }}"
    ntp_service_name: "{{ 'ntpd' if ((ansible_distribution != 'Debian') and \
                      (ansible_distribution != 'Ubuntu')) else 'ntp' }}"

- block:
  - name: Install NTP
    become: yes
    become_method: sudo
    module_defaults:
      yum:
        lock_timeout: 600
    package:
      name: ntp
      state: latest

  - block:
    - name: Provision | Stop NTP service
      service:
        enabled: yes
        name: "{{ ntp_service_name }}"
        state: stopped

    - name: Force date/time synchronization with NTP
      become: yes
      become_method: sudo
      shell: ntpd -gq

    when: ansible_distribution != "Debian"

  - name: Provision | Restart NTP service
    service:
      enabled: yes
      name: "{{ ntp_service_name }}"
      state: restarted

  when: "{{ not should_setup_chrony and not air_gap and cloud_type != 'onprem' }}"

- block:
  - name: Uninstall NTP if available
    become: yes
    become_method: sudo
    module_defaults:
      yum:
        lock_timeout: 600
    package:
      name: ntp
      state: absent
  when: should_setup_chrony and not air_gap

- block:
  - name: Install and Configure chrony
    include_role:
      name: ansible-chrony
    vars:
      #  per AWS Time Sync docs: https://docs.aws.amazon.com/AWSEC2/latest/UserGuide/set-time.html
      #  per GCP docs:
      #     https://cloud.google.com/container-optimized-os/docs/how-to/create-configure-instance
      chrony_server: "{% if cloud_type == 'aws' %}169.254.169.123 \
                      {% else %}metadata.google.internal \
                      {% endif %} prefer iburst minpoll 4 maxpoll 4"

  - name: Force date/time synchronization with chrony
    become: yes
    become_method: sudo
    shell: chronyc makestep
  when: should_setup_chrony

- name: Provision | Set swappiness off
  sysctl:
    name: vm.swappiness
    value: 0
    state: present

- name: Provision | Create core dump kernel pattern
  sysctl:
    name: kernel.core_pattern
    value: "{{ yb_home_dir }}/cores/core_%e.%p"
    state: present
>>>>>>> 5fc62ecc

- name: Provision | Ensure proper permissions for mount paths.
  file:
    mode: 0755
    path: "{{ item }}"
    owner: "{{ user_name }}"
    group: "{{ user_name }}"
  with_items: "{{ mount_points.split(',') }}"

<<<<<<< HEAD
# # create configure metrics script
# - name: Setup | Create directory for metrics files
#   file:
#     path: "{{ ssh_user_bin_dir }}"
#     state: directory
#     recurse: yes
#     mode: 0755
#     owner: "{{ ssh_user }}"
#     group: "{{ ssh_user }}"

# - name: Configure | Add collect metrics wrapper script
#   template:
#     src: collect_metrics_wrapper.sh.j2
#     dest: "{{ ssh_user_bin_dir }}/collect_metrics_wrapper.sh"
#     owner: "{{ ssh_user }}"
#     mode: 0755

# - block:
#   - name: Setup cron to collect metrics.
#     cron:
#       name: "metric collection every minute"
#       user: "{{ ssh_user }}"
#       job: "{{ ssh_user_bin_dir }}/collect_metrics_wrapper.sh"
#     register: cron_result
#     failed_when:
#       - cron_result is failed
#       - cloud_type != "onprem"
#   when: not systemd_option

# - include_tasks: "setup-cgroup.yml"
#   # setting up cgroup on YB DB nodes requires installing additional packages from external repos.
#   when: not air_gap

# - block:
#   # Give yugabyte user sudo access to start/stop/restart master and tserver
#   - name: Add yugabyte sudo user without password
#     lineinfile:
#       dest: /etc/sudoers.d/yugabyte
#       line: 'yugabyte ALL=(ALL:ALL) NOPASSWD: /bin/systemctl start yb-master,
#             /bin/systemctl stop yb-master,
#             /bin/systemctl restart yb-master,
#             /bin/systemctl enable yb-master,
#             /bin/systemctl disable yb-master,
#             /bin/systemctl start yb-tserver,
#             /bin/systemctl stop yb-tserver,
#             /bin/systemctl restart yb-tserver,
#             /bin/systemctl enable yb-tserver,
#             /bin/systemctl disable yb-tserver,
#             /bin/systemctl start yb-zip_purge_yb_logs.timer,
#             /bin/systemctl stop yb-zip_purge_yb_logs.timer,
#             /bin/systemctl restart yb-zip_purge_yb_logs.timer,
#             /bin/systemctl enable yb-zip_purge_yb_logs.timer,
#             /bin/systemctl disable yb-zip_purge_yb_logs.timer,
#             /bin/systemctl start yb-clean_cores.timer,
#             /bin/systemctl stop yb-clean_cores.timer,
#             /bin/systemctl restart yb-clean_cores.timer,
#             /bin/systemctl enable yb-clean_cores.timer,
#             /bin/systemctl disable yb-clean_cores.timer,
#             /bin/systemctl start yb-zip_purge_yb_logs,
#             /bin/systemctl stop yb-zip_purge_yb_logs,
#             /bin/systemctl restart yb-zip_purge_yb_logs,
#             /bin/systemctl enable yb-zip_purge_yb_logs,
#             /bin/systemctl disable yb-zip_purge_yb_logs,
#             /bin/systemctl start yb-clean_cores,
#             /bin/systemctl stop yb-clean_cores,
#             /bin/systemctl restart yb-clean_cores,
#             /bin/systemctl enable yb-clean_cores,
#             /bin/systemctl disable yb-clean_cores,
#             /bin/systemctl daemon-reload'
#       create: yes
#       state: present
#       mode: 0440
#       validate: 'visudo -cf %s'

#   - name: Set includedir in sudoers
#     lineinfile:
#       dest: /etc/sudoers
#       line: "#includedir /etc/sudoers.d"
#       state: present
#       validate: "/usr/sbin/visudo -cf %s"

#   # Adding systemd service files for yb-master and yb-tserver
#   - name: Add yb-master.service
#     template:
#       src: yb-master.service
#       dest: "/etc/systemd/system/yb-master.service"
#       owner: "{{ user_name }}"
#       mode: 0644

#   - name: Add yb-tserver.service
#     template:
#       src: yb-tserver.service
#       dest: "/etc/systemd/system/yb-tserver.service"
#       owner: "{{ user_name }}"
#       mode: 0644

#   # Adding systemd service and timer files for zip_purge_yb_logs
#   - name: Add yb-zip_purge_yb_logs.service
#     template:
#       src: yb-zip_purge_yb_logs.service
#       dest: "/etc/systemd/system/yb-zip_purge_yb_logs.service"
#       owner: "{{ user_name }}"
#       mode: 0644

#   - name: Add yb-zip_purge_yb_logs.timer
#     template:
#       src: yb-zip_purge_yb_logs.timer
#       dest: "/etc/systemd/system/yb-zip_purge_yb_logs.timer"
#       owner: "{{ user_name }}"
#       mode: 0644

#   # Adding systemd service and timer files for clean_cores
#   - name: Add yb-clean_cores.service
#     template:
#       src: yb-clean_cores.service
#       dest: "/etc/systemd/system/yb-clean_cores.service"
#       owner: "{{ user_name }}"
#       mode: 0644

#   - name: Add yb-clean_cores.timer
#     template:
#       src: yb-clean_cores.timer
#       dest: "/etc/systemd/system/yb-clean_cores.timer"
#       owner: "{{ user_name }}"
#       mode: 0644

#   # Remove old cron job for collect_metrics
#   - name: Remove old cron job that collects metrics (for upgrades)
#     cron:
#       name: "metric collection every minute"
#       user: "{{ ssh_user }}"
#       state: absent

#   # Adding systemd service and timer files for collect_metrics
#   - name: Add yb-collect_metrics.service
#     template:
#       src: yb-collect_metrics.service
#       dest: "/etc/systemd/system/yb-collect_metrics.service"
#       owner: "{{ ssh_user }}"
#       mode: 0644

#   - name: Add yb-collect_metrics.timer
#     template:
#       src: yb-collect_metrics.timer
#       dest: "/etc/systemd/system/yb-collect_metrics.timer"
#       owner: "{{ ssh_user }}"
#       mode: 0644

#   - name: Enable yb-collect_metrics.service for collecting metrics
#     shell:
#       cmd: "sudo systemctl enable yb-collect_metrics"

#   - name: Enable yb-collect_metrics.timer for collecting metrics
#     shell:
#       cmd: "sudo systemctl enable yb-collect_metrics.timer"

#   - name: Run collect_metrics_wrapper.sh (using timer) for collecting metrics
#     shell:
#       cmd: "sudo systemctl start yb-collect_metrics.timer"
#   tags: systemd_upgrade
#   when: systemd_option

# - block:
#   - name: Check if /etc/apt/apt.conf.d/20auto-upgrades exists
#     stat:
#       path: /etc/apt/apt.conf.d/20auto-upgrades
#     register: autoupgrade_file

#   - name: Reenable unattended upgrades
#     raw: 'sed -i /Unattended-Upgrade/s/"0"/"1"/ /etc/apt/apt.conf.d/20auto-upgrades'
#     when: autoupgrade_file.stat.exists

#   - name: Check if /etc/apt/apt.conf.d/50unattended-upgrades exists
#     stat:
#       path: /etc/apt/apt.conf.d/50unattended-upgrades
#     register: unattendedupgrade_file

#   - name: Disable automatic reboot
#     lineinfile:
#       path: /etc/apt/apt.conf.d/50unattended-upgrades
#       line: Unattended-Upgrade::Automatic-Reboot "false";
#     when: unattendedupgrade_file.stat.exists
#   when: ansible_distribution == "Ubuntu"
=======
- include_tasks: "setup-cgroup.yml"
  # setting up cgroup on YB DB nodes requires installing additional packages from external repos.
  when: not air_gap and pg_max_mem_mb > 0

- block:
  # Give yugabyte user sudo access to start/stop/restart master and tserver
  - name: Add yugabyte sudo user without password
    lineinfile:
      dest: /etc/sudoers.d/yugabyte
      line: 'yugabyte ALL=(ALL:ALL) NOPASSWD: /bin/systemctl start yb-master,
            /bin/systemctl stop yb-master,
            /bin/systemctl restart yb-master,
            /bin/systemctl enable yb-master,
            /bin/systemctl disable yb-master,
            /bin/systemctl start yb-tserver,
            /bin/systemctl stop yb-tserver,
            /bin/systemctl restart yb-tserver,
            /bin/systemctl enable yb-tserver,
            /bin/systemctl disable yb-tserver,
            /bin/systemctl start yb-zip_purge_yb_logs.timer,
            /bin/systemctl stop yb-zip_purge_yb_logs.timer,
            /bin/systemctl restart yb-zip_purge_yb_logs.timer,
            /bin/systemctl enable yb-zip_purge_yb_logs.timer,
            /bin/systemctl disable yb-zip_purge_yb_logs.timer,
            /bin/systemctl start yb-clean_cores.timer,
            /bin/systemctl stop yb-clean_cores.timer,
            /bin/systemctl restart yb-clean_cores.timer,
            /bin/systemctl enable yb-clean_cores.timer,
            /bin/systemctl disable yb-clean_cores.timer,
            /bin/systemctl start yb-collect_metrics.timer,
            /bin/systemctl stop yb-collect_metrics.timer,
            /bin/systemctl restart yb-collect_metrics.timer,
            /bin/systemctl enable yb-collect_metrics.timer,
            /bin/systemctl disable yb-collect_metrics.timer,
            /bin/systemctl start yb-zip_purge_yb_logs,
            /bin/systemctl stop yb-zip_purge_yb_logs,
            /bin/systemctl restart yb-zip_purge_yb_logs,
            /bin/systemctl enable yb-zip_purge_yb_logs,
            /bin/systemctl disable yb-zip_purge_yb_logs,
            /bin/systemctl start yb-clean_cores,
            /bin/systemctl stop yb-clean_cores,
            /bin/systemctl restart yb-clean_cores,
            /bin/systemctl enable yb-clean_cores,
            /bin/systemctl disable yb-clean_cores,
            /bin/systemctl start yb-collect_metrics,
            /bin/systemctl stop yb-collect_metrics,
            /bin/systemctl restart yb-collect_metrics,
            /bin/systemctl enable yb-collect_metrics,
            /bin/systemctl disable yb-collect_metrics,
            /bin/systemctl daemon-reload,
            /usr/bin/journalctl -k --since 10min\ ago'
      create: yes
      state: present
      mode: 0440
      validate: 'visudo -cf %s'

  - name: Set includedir in sudoers
    lineinfile:
      dest: /etc/sudoers
      line: "#includedir /etc/sudoers.d"
      state: present
      validate: "/usr/sbin/visudo -cf %s"

  # Adding systemd service files for yb-master and yb-tserver
  - name: Add yb-master.service
    template:
      src: yb-master.service
      dest: "/etc/systemd/system/yb-master.service"
      owner: "{{ user_name }}"
      mode: 0644

  - name: Add yb-tserver.service
    template:
      src: yb-tserver.service
      dest: "/etc/systemd/system/yb-tserver.service"
      owner: "{{ user_name }}"
      mode: 0644

  # Adding systemd service and timer files for zip_purge_yb_logs
  - name: Add yb-zip_purge_yb_logs.service
    template:
      src: yb-zip_purge_yb_logs.service
      dest: "/etc/systemd/system/yb-zip_purge_yb_logs.service"
      owner: "{{ user_name }}"
      mode: 0644

  - name: Add yb-zip_purge_yb_logs.timer
    template:
      src: yb-zip_purge_yb_logs.timer
      dest: "/etc/systemd/system/yb-zip_purge_yb_logs.timer"
      owner: "{{ user_name }}"
      mode: 0644

  # Adding systemd service and timer files for clean_cores
  - name: Add yb-clean_cores.service
    template:
      src: yb-clean_cores.service
      dest: "/etc/systemd/system/yb-clean_cores.service"
      owner: "{{ user_name }}"
      mode: 0644

  - name: Add yb-clean_cores.timer
    template:
      src: yb-clean_cores.timer
      dest: "/etc/systemd/system/yb-clean_cores.timer"
      owner: "{{ user_name }}"
      mode: 0644

  # Adding systemd service and timer files for collect_metrics
  - name: Add yb-collect_metrics.service
    template:
      src: yb-collect_metrics.service
      dest: "/etc/systemd/system/yb-collect_metrics.service"
      owner: "{{ user_name }}"
      mode: 0644

  - name: Add yb-collect_metrics.timer
    template:
      src: yb-collect_metrics.timer
      dest: "/etc/systemd/system/yb-collect_metrics.timer"
      owner: "{{ user_name }}"
      mode: 0644

  tags: systemd_upgrade
  when: systemd_option

- block:
  - name: Check if /etc/apt/apt.conf.d/20auto-upgrades exists
    stat:
      path: /etc/apt/apt.conf.d/20auto-upgrades
    register: autoupgrade_file

  - name: Reenable unattended upgrades
    raw: 'sed -i /Unattended-Upgrade/s/"0"/"1"/ /etc/apt/apt.conf.d/20auto-upgrades'
    when: autoupgrade_file.stat.exists

  - name: Check if /etc/apt/apt.conf.d/50unattended-upgrades exists
    stat:
      path: /etc/apt/apt.conf.d/50unattended-upgrades
    register: unattendedupgrade_file

  - name: Disable automatic reboot
    lineinfile:
      path: /etc/apt/apt.conf.d/50unattended-upgrades
      line: Unattended-Upgrade::Automatic-Reboot "false";
    when: unattendedupgrade_file.stat.exists
  when: ansible_distribution == "Ubuntu"
>>>>>>> 5fc62ecc
<|MERGE_RESOLUTION|>--- conflicted
+++ resolved
@@ -15,7 +15,6 @@
       - systemd_option is defined
       - pg_max_mem_mb is defined
 
-<<<<<<< HEAD
 # - name: Do we need chrony?
 #   set_fact:
 #     should_setup_chrony: "{{ ((cloud_type == 'aws' or cloud_type == 'gcp') and \
@@ -99,91 +98,6 @@
 #     name: kernel.core_pattern
 #     value: "{{ yb_home_dir }}/cores/core_%e.%p"
 #     state: present
-=======
-- name: Do we need chrony?
-  set_fact:
-    should_setup_chrony: "{{ ((cloud_type == 'aws' or cloud_type == 'gcp') and \
-                          (use_chrony or \
-                          ((ansible_os_family == 'RedHat') and \
-                          (ansible_distribution_major_version > '7')))) | bool }}"
-    ntp_service_name: "{{ 'ntpd' if ((ansible_distribution != 'Debian') and \
-                      (ansible_distribution != 'Ubuntu')) else 'ntp' }}"
-
-- block:
-  - name: Install NTP
-    become: yes
-    become_method: sudo
-    module_defaults:
-      yum:
-        lock_timeout: 600
-    package:
-      name: ntp
-      state: latest
-
-  - block:
-    - name: Provision | Stop NTP service
-      service:
-        enabled: yes
-        name: "{{ ntp_service_name }}"
-        state: stopped
-
-    - name: Force date/time synchronization with NTP
-      become: yes
-      become_method: sudo
-      shell: ntpd -gq
-
-    when: ansible_distribution != "Debian"
-
-  - name: Provision | Restart NTP service
-    service:
-      enabled: yes
-      name: "{{ ntp_service_name }}"
-      state: restarted
-
-  when: "{{ not should_setup_chrony and not air_gap and cloud_type != 'onprem' }}"
-
-- block:
-  - name: Uninstall NTP if available
-    become: yes
-    become_method: sudo
-    module_defaults:
-      yum:
-        lock_timeout: 600
-    package:
-      name: ntp
-      state: absent
-  when: should_setup_chrony and not air_gap
-
-- block:
-  - name: Install and Configure chrony
-    include_role:
-      name: ansible-chrony
-    vars:
-      #  per AWS Time Sync docs: https://docs.aws.amazon.com/AWSEC2/latest/UserGuide/set-time.html
-      #  per GCP docs:
-      #     https://cloud.google.com/container-optimized-os/docs/how-to/create-configure-instance
-      chrony_server: "{% if cloud_type == 'aws' %}169.254.169.123 \
-                      {% else %}metadata.google.internal \
-                      {% endif %} prefer iburst minpoll 4 maxpoll 4"
-
-  - name: Force date/time synchronization with chrony
-    become: yes
-    become_method: sudo
-    shell: chronyc makestep
-  when: should_setup_chrony
-
-- name: Provision | Set swappiness off
-  sysctl:
-    name: vm.swappiness
-    value: 0
-    state: present
-
-- name: Provision | Create core dump kernel pattern
-  sysctl:
-    name: kernel.core_pattern
-    value: "{{ yb_home_dir }}/cores/core_%e.%p"
-    state: present
->>>>>>> 5fc62ecc
 
 - name: Provision | Ensure proper permissions for mount paths.
   file:
@@ -193,7 +107,6 @@
     group: "{{ user_name }}"
   with_items: "{{ mount_points.split(',') }}"
 
-<<<<<<< HEAD
 # # create configure metrics script
 # - name: Setup | Create directory for metrics files
 #   file:
@@ -376,153 +289,4 @@
 #       path: /etc/apt/apt.conf.d/50unattended-upgrades
 #       line: Unattended-Upgrade::Automatic-Reboot "false";
 #     when: unattendedupgrade_file.stat.exists
-#   when: ansible_distribution == "Ubuntu"
-=======
-- include_tasks: "setup-cgroup.yml"
-  # setting up cgroup on YB DB nodes requires installing additional packages from external repos.
-  when: not air_gap and pg_max_mem_mb > 0
-
-- block:
-  # Give yugabyte user sudo access to start/stop/restart master and tserver
-  - name: Add yugabyte sudo user without password
-    lineinfile:
-      dest: /etc/sudoers.d/yugabyte
-      line: 'yugabyte ALL=(ALL:ALL) NOPASSWD: /bin/systemctl start yb-master,
-            /bin/systemctl stop yb-master,
-            /bin/systemctl restart yb-master,
-            /bin/systemctl enable yb-master,
-            /bin/systemctl disable yb-master,
-            /bin/systemctl start yb-tserver,
-            /bin/systemctl stop yb-tserver,
-            /bin/systemctl restart yb-tserver,
-            /bin/systemctl enable yb-tserver,
-            /bin/systemctl disable yb-tserver,
-            /bin/systemctl start yb-zip_purge_yb_logs.timer,
-            /bin/systemctl stop yb-zip_purge_yb_logs.timer,
-            /bin/systemctl restart yb-zip_purge_yb_logs.timer,
-            /bin/systemctl enable yb-zip_purge_yb_logs.timer,
-            /bin/systemctl disable yb-zip_purge_yb_logs.timer,
-            /bin/systemctl start yb-clean_cores.timer,
-            /bin/systemctl stop yb-clean_cores.timer,
-            /bin/systemctl restart yb-clean_cores.timer,
-            /bin/systemctl enable yb-clean_cores.timer,
-            /bin/systemctl disable yb-clean_cores.timer,
-            /bin/systemctl start yb-collect_metrics.timer,
-            /bin/systemctl stop yb-collect_metrics.timer,
-            /bin/systemctl restart yb-collect_metrics.timer,
-            /bin/systemctl enable yb-collect_metrics.timer,
-            /bin/systemctl disable yb-collect_metrics.timer,
-            /bin/systemctl start yb-zip_purge_yb_logs,
-            /bin/systemctl stop yb-zip_purge_yb_logs,
-            /bin/systemctl restart yb-zip_purge_yb_logs,
-            /bin/systemctl enable yb-zip_purge_yb_logs,
-            /bin/systemctl disable yb-zip_purge_yb_logs,
-            /bin/systemctl start yb-clean_cores,
-            /bin/systemctl stop yb-clean_cores,
-            /bin/systemctl restart yb-clean_cores,
-            /bin/systemctl enable yb-clean_cores,
-            /bin/systemctl disable yb-clean_cores,
-            /bin/systemctl start yb-collect_metrics,
-            /bin/systemctl stop yb-collect_metrics,
-            /bin/systemctl restart yb-collect_metrics,
-            /bin/systemctl enable yb-collect_metrics,
-            /bin/systemctl disable yb-collect_metrics,
-            /bin/systemctl daemon-reload,
-            /usr/bin/journalctl -k --since 10min\ ago'
-      create: yes
-      state: present
-      mode: 0440
-      validate: 'visudo -cf %s'
-
-  - name: Set includedir in sudoers
-    lineinfile:
-      dest: /etc/sudoers
-      line: "#includedir /etc/sudoers.d"
-      state: present
-      validate: "/usr/sbin/visudo -cf %s"
-
-  # Adding systemd service files for yb-master and yb-tserver
-  - name: Add yb-master.service
-    template:
-      src: yb-master.service
-      dest: "/etc/systemd/system/yb-master.service"
-      owner: "{{ user_name }}"
-      mode: 0644
-
-  - name: Add yb-tserver.service
-    template:
-      src: yb-tserver.service
-      dest: "/etc/systemd/system/yb-tserver.service"
-      owner: "{{ user_name }}"
-      mode: 0644
-
-  # Adding systemd service and timer files for zip_purge_yb_logs
-  - name: Add yb-zip_purge_yb_logs.service
-    template:
-      src: yb-zip_purge_yb_logs.service
-      dest: "/etc/systemd/system/yb-zip_purge_yb_logs.service"
-      owner: "{{ user_name }}"
-      mode: 0644
-
-  - name: Add yb-zip_purge_yb_logs.timer
-    template:
-      src: yb-zip_purge_yb_logs.timer
-      dest: "/etc/systemd/system/yb-zip_purge_yb_logs.timer"
-      owner: "{{ user_name }}"
-      mode: 0644
-
-  # Adding systemd service and timer files for clean_cores
-  - name: Add yb-clean_cores.service
-    template:
-      src: yb-clean_cores.service
-      dest: "/etc/systemd/system/yb-clean_cores.service"
-      owner: "{{ user_name }}"
-      mode: 0644
-
-  - name: Add yb-clean_cores.timer
-    template:
-      src: yb-clean_cores.timer
-      dest: "/etc/systemd/system/yb-clean_cores.timer"
-      owner: "{{ user_name }}"
-      mode: 0644
-
-  # Adding systemd service and timer files for collect_metrics
-  - name: Add yb-collect_metrics.service
-    template:
-      src: yb-collect_metrics.service
-      dest: "/etc/systemd/system/yb-collect_metrics.service"
-      owner: "{{ user_name }}"
-      mode: 0644
-
-  - name: Add yb-collect_metrics.timer
-    template:
-      src: yb-collect_metrics.timer
-      dest: "/etc/systemd/system/yb-collect_metrics.timer"
-      owner: "{{ user_name }}"
-      mode: 0644
-
-  tags: systemd_upgrade
-  when: systemd_option
-
-- block:
-  - name: Check if /etc/apt/apt.conf.d/20auto-upgrades exists
-    stat:
-      path: /etc/apt/apt.conf.d/20auto-upgrades
-    register: autoupgrade_file
-
-  - name: Reenable unattended upgrades
-    raw: 'sed -i /Unattended-Upgrade/s/"0"/"1"/ /etc/apt/apt.conf.d/20auto-upgrades'
-    when: autoupgrade_file.stat.exists
-
-  - name: Check if /etc/apt/apt.conf.d/50unattended-upgrades exists
-    stat:
-      path: /etc/apt/apt.conf.d/50unattended-upgrades
-    register: unattendedupgrade_file
-
-  - name: Disable automatic reboot
-    lineinfile:
-      path: /etc/apt/apt.conf.d/50unattended-upgrades
-      line: Unattended-Upgrade::Automatic-Reboot "false";
-    when: unattendedupgrade_file.stat.exists
-  when: ansible_distribution == "Ubuntu"
->>>>>>> 5fc62ecc
+#   when: ansible_distribution == "Ubuntu"